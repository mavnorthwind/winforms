﻿// Licensed to the .NET Foundation under one or more agreements.
// The .NET Foundation licenses this file to you under the MIT license.
// See the LICENSE file in the project root for more information.

using Accessibility;
using System.Diagnostics;
using System.Drawing;
using System.IO;
using System.Runtime.CompilerServices;
using System.Runtime.InteropServices;
using System.Runtime.InteropServices.ComTypes;
using System.Text;
using IComDataObject = System.Runtime.InteropServices.ComTypes.IDataObject;
using static Interop;

namespace System.Windows.Forms
{
    internal static class UnsafeNativeMethods
    {
        [DllImport(ExternDll.User32, ExactSpelling = true, CharSet = CharSet.Auto)]
        public static extern int GetMessageTime();

        [DllImport(ExternDll.User32)]
        public static extern int GetClassName(HandleRef hwnd, StringBuilder lpClassName, int nMaxCount);

        //SetClassLong won't work correctly for 64-bit: we should use SetClassLongPtr instead.  On
        //32-bit, SetClassLongPtr is just #defined as SetClassLong.  SetClassLong really should
        //take/return int instead of IntPtr/HandleRef, but since we're running this only for 32-bit
        //it'll be OK.
        public static IntPtr SetClassLong(HandleRef hWnd, int nIndex, IntPtr dwNewLong)
        {
            if (IntPtr.Size == 4)
            {
                return SetClassLongPtr32(hWnd, nIndex, dwNewLong);
            }
            return SetClassLongPtr64(hWnd, nIndex, dwNewLong);
        }

        [DllImport(ExternDll.User32, CharSet = System.Runtime.InteropServices.CharSet.Auto, EntryPoint = "SetClassLong")]
        public static extern IntPtr SetClassLongPtr32(HandleRef hwnd, int nIndex, IntPtr dwNewLong);

        [DllImport(ExternDll.User32, CharSet = System.Runtime.InteropServices.CharSet.Auto, EntryPoint = "SetClassLongPtr")]
        public static extern IntPtr SetClassLongPtr64(HandleRef hwnd, int nIndex, IntPtr dwNewLong);

        [DllImport(ExternDll.Kernel32, CharSet = System.Runtime.InteropServices.CharSet.Auto)]
        public static extern int GetLocaleInfo(uint Locale, int LCType, StringBuilder lpLCData, int cchData);

        [DllImport(ExternDll.Comdlg32, EntryPoint = "PrintDlg", SetLastError = true, CharSet = CharSet.Auto)]
        public static extern bool PrintDlg_32([In, Out] NativeMethods.PRINTDLG_32 lppd);

        [DllImport(ExternDll.Comdlg32, EntryPoint = "PrintDlg", SetLastError = true, CharSet = CharSet.Auto)]
        public static extern bool PrintDlg_64([In, Out] NativeMethods.PRINTDLG_64 lppd);

        public static bool PrintDlg([In, Out] NativeMethods.PRINTDLG lppd)
        {
            if (IntPtr.Size == 4)
            {
                if (!(lppd is NativeMethods.PRINTDLG_32 lppd_32))
                {
                    throw new NullReferenceException("PRINTDLG data is null");
                }
                return PrintDlg_32(lppd_32);
            }
            else
            {
                if (!(lppd is NativeMethods.PRINTDLG_64 lppd_64))
                {
                    throw new NullReferenceException("PRINTDLG data is null");
                }
                return PrintDlg_64(lppd_64);
            }
        }

        [DllImport(ExternDll.Comdlg32, SetLastError = true, CharSet = CharSet.Auto)]
        public static extern int PrintDlgEx([In, Out] NativeMethods.PRINTDLGEX lppdex);

        [DllImport(ExternDll.Shell32, CharSet = CharSet.Auto)]
        public static extern int DragQueryFile(HandleRef hDrop, int iFile, StringBuilder lpszFile, int cch);

        public static int DragQueryFileLongPath(HandleRef hDrop, int iFile, StringBuilder lpszFile)
        {
            if (null != lpszFile && 0 != lpszFile.Capacity && iFile != unchecked((int)0xFFFFFFFF))
            {
                int resultValue = 0;

                // iterating by allocating chunk of memory each time we find the length is not sufficient.
                // Performance should not be an issue for current MAX_PATH length due to this
                if ((resultValue = DragQueryFile(hDrop, iFile, lpszFile, lpszFile.Capacity)) == lpszFile.Capacity)
                {
                    // passing null for buffer will return actual number of charectors in the file name.
                    // So, one extra call would be suffice to avoid while loop in case of long path.
                    int capacity = DragQueryFile(hDrop, iFile, null, 0);
                    if (capacity < Kernel32.MAX_UNICODESTRING_LEN)
                    {
                        lpszFile.EnsureCapacity(capacity);
                        resultValue = DragQueryFile(hDrop, iFile, lpszFile, capacity);
                    }
                    else
                    {
                        resultValue = 0;
                    }
                }

                lpszFile.Length = resultValue;
                return resultValue;  // what ever the result.
            }
            else
            {
                return DragQueryFile(hDrop, iFile, lpszFile, lpszFile.Capacity);
            }
        }

        [DllImport(ExternDll.User32, ExactSpelling = true)]
        public static extern bool EnumChildWindows(HandleRef hwndParent, NativeMethods.EnumChildrenCallback lpEnumFunc, HandleRef lParam);

        [DllImport(ExternDll.Shell32, CharSet = CharSet.Auto)]
        public static extern int Shell_NotifyIcon(int message, NativeMethods.NOTIFYICONDATA pnid);

        [DllImport(ExternDll.User32, CharSet = CharSet.Auto)]
        public extern static bool InsertMenuItem(HandleRef hMenu, int uItem, bool fByPosition, NativeMethods.MENUITEMINFO_T lpmii);

        [DllImport(ExternDll.User32, CharSet = CharSet.Auto)]
        public static extern IntPtr GetMenu(HandleRef hWnd);

        [DllImport(Libraries.User32, CharSet = CharSet.Auto)]
        public static extern BOOL GetMenuItemInfo(IntPtr hMenu, int uItem, bool fByPosition, [In, Out] NativeMethods.MENUITEMINFO_T lpmii);

        public static BOOL GetMenuItemInfo(HandleRef hMenu, int uItem, bool fByPosition, NativeMethods.MENUITEMINFO_T lpmii)
        {
            BOOL result = GetMenuItemInfo(hMenu.Handle, uItem, fByPosition, lpmii);
            GC.KeepAlive(hMenu.Wrapper);
            return result;
        }

        [DllImport(Libraries.User32, CharSet = CharSet.Auto)]
        public static extern BOOL GetMenuItemInfo(IntPtr hMenu, int uItem, bool fByPosition, [In, Out] NativeMethods.MENUITEMINFO_T_RW lpmii);

        public static BOOL GetMenuItemInfo(HandleRef hMenu, int uItem, bool fByPosition, NativeMethods.MENUITEMINFO_T_RW lpmii)
        {
            BOOL result = GetMenuItemInfo(hMenu.Handle, uItem, fByPosition, lpmii);
            GC.KeepAlive(hMenu.Wrapper);
            return result;
        }

        [DllImport(ExternDll.User32, CharSet = CharSet.Auto)]
        public extern static bool SetMenuItemInfo(HandleRef hMenu, int uItem, bool fByPosition, NativeMethods.MENUITEMINFO_T lpmii);

        [DllImport(ExternDll.Comdlg32, SetLastError = true, CharSet = CharSet.Auto)]
        public static extern bool GetOpenFileName([In, Out] NativeMethods.OPENFILENAME_I ofn);

        [DllImport(ExternDll.User32, ExactSpelling = true)]
        public static extern bool EndDialog(HandleRef hWnd, IntPtr result);

        [DllImport(ExternDll.Kernel32, ExactSpelling = true, CharSet = CharSet.Unicode)]
        public static extern int WideCharToMultiByte(int codePage, int flags, [MarshalAs(UnmanagedType.LPWStr)]string wideStr, int chars, [In, Out]byte[] pOutBytes, int bufferBytes, IntPtr defaultChar, IntPtr pDefaultUsed);

        [DllImport(ExternDll.Kernel32, SetLastError = true, ExactSpelling = true, EntryPoint = "RtlMoveMemory", CharSet = CharSet.Auto)]
        public static extern void CopyMemory(HandleRef destData, HandleRef srcData, int size);

        [DllImport(ExternDll.Kernel32, ExactSpelling = true, EntryPoint = "RtlMoveMemory")]
        public static extern void CopyMemory(IntPtr pdst, byte[] psrc, int cb);

        [DllImport(ExternDll.Kernel32, ExactSpelling = true, EntryPoint = "RtlMoveMemory", CharSet = CharSet.Unicode)]
        public static extern void CopyMemoryW(IntPtr pdst, string psrc, int cb);

        [DllImport(ExternDll.Kernel32, ExactSpelling = true, EntryPoint = "RtlMoveMemory", CharSet = CharSet.Unicode)]
        public static extern void CopyMemoryW(IntPtr pdst, char[] psrc, int cb);

        [DllImport(ExternDll.Kernel32, CharSet = CharSet.Auto, SetLastError = true)]
        public static extern int GetModuleFileName(HandleRef hModule, StringBuilder buffer, int length);

        public static StringBuilder GetModuleFileNameLongPath(HandleRef hModule)
        {
            StringBuilder buffer = new StringBuilder(Kernel32.MAX_PATH);
            int noOfTimes = 1;
            int length = 0;
            // Iterating by allocating chunk of memory each time we find the length is not sufficient.
            // Performance should not be an issue for current MAX_PATH length due to this change.
            while (((length = GetModuleFileName(hModule, buffer, buffer.Capacity)) == buffer.Capacity)
                && Marshal.GetLastWin32Error() == NativeMethods.ERROR_INSUFFICIENT_BUFFER
                && buffer.Capacity < Kernel32.MAX_UNICODESTRING_LEN)
            {
                noOfTimes += 2; // Increasing buffer size by 520 in each iteration.
                int capacity = noOfTimes * Kernel32.MAX_PATH < Kernel32.MAX_UNICODESTRING_LEN ? noOfTimes * Kernel32.MAX_PATH : Kernel32.MAX_UNICODESTRING_LEN;
                buffer.EnsureCapacity(capacity);
            }
            buffer.Length = length;
            return buffer;
        }

        [DllImport(ExternDll.User32, CharSet = CharSet.Auto)]
        public extern static IntPtr SendDlgItemMessage(HandleRef hDlg, int nIDDlgItem, int Msg, IntPtr wParam, IntPtr lParam);

        [DllImport(ExternDll.Comdlg32, SetLastError = true, CharSet = CharSet.Auto)]
        public static extern bool GetSaveFileName([In, Out] NativeMethods.OPENFILENAME_I ofn);

        [DllImport(ExternDll.User32, ExactSpelling = true)]
        public static extern IntPtr ChildWindowFromPointEx(IntPtr hwndParent, Point pt, int uFlags);

<<<<<<< HEAD
=======
        [DllImport(ExternDll.Kernel32, ExactSpelling = true, SetLastError = true)]
        public static extern bool CloseHandle(HandleRef handle);

        #region SendKeys SendInput functionality

        [DllImport(ExternDll.User32, ExactSpelling = true, CharSet = CharSet.Auto)]
        public static extern bool BlockInput([In, MarshalAs(UnmanagedType.Bool)] bool fBlockIt);

        [DllImport(ExternDll.User32, ExactSpelling = true, SetLastError = true, CharSet = CharSet.Auto)]
        public static extern uint SendInput(uint nInputs, NativeMethods.INPUT[] pInputs, int cbSize);

        [DllImport(ExternDll.User32, SetLastError = true)]
        internal static extern int SendInput(int nInputs, ref NativeMethods.INPUT input, int cbSize);

        #endregion

        [DllImport(ExternDll.User32, ExactSpelling = true)]
        public static extern IntPtr GetDCEx(HandleRef hWnd, HandleRef hrgnClip, int flags);

        // GetObject stuff
        [DllImport(ExternDll.Gdi32, SetLastError = true, CharSet = CharSet.Auto)]
        public static extern int GetObject(HandleRef hObject, int nSize, [In, Out] NativeMethods.BITMAP bm);

        //HPALETTE
        [DllImport(ExternDll.Gdi32, SetLastError = true, CharSet = CharSet.Auto)]
        public static extern int GetObject(HandleRef hObject, int nSize, ref int nEntries);

        [DllImport(ExternDll.User32)]
        public static extern IntPtr CreateAcceleratorTable(/*ACCEL*/ HandleRef pentries, int cCount);

        [DllImport(ExternDll.User32, ExactSpelling = true)]
        public static extern bool DestroyAcceleratorTable(HandleRef hAccel);

        [DllImport(ExternDll.User32, CharSet = CharSet.Auto)]
        public static extern short VkKeyScan(char key);

        [DllImport(ExternDll.User32, ExactSpelling = true, CharSet = CharSet.Auto)]
        public static extern IntPtr GetCapture();

        [DllImport(ExternDll.User32, ExactSpelling = true, CharSet = CharSet.Auto)]
        public static extern IntPtr SetCapture(HandleRef hwnd);

        [DllImport(ExternDll.User32, ExactSpelling = true, CharSet = CharSet.Auto)]
        public static extern IntPtr GetFocus();

        [DllImport(ExternDll.User32, ExactSpelling = true, CharSet = CharSet.Auto)]
        public static extern bool GetCursorPos(out Point pt);

        [DllImport(ExternDll.User32, ExactSpelling = true, CharSet = CharSet.Auto)]
        public static extern short GetKeyState(int keyCode);

>>>>>>> 922e4100
        [DllImport(ExternDll.Kernel32, CharSet = CharSet.Auto)]
        public static extern uint GetShortPathName(string lpszLongPath, StringBuilder lpszShortPath, uint cchBuffer);

        [DllImport(ExternDll.User32, ExactSpelling = true)]
        public static extern int SetWindowRgn(HandleRef hwnd, HandleRef hrgn, bool fRedraw);

        [DllImport(ExternDll.Kernel32, CharSet = CharSet.Auto)]
        public static extern void GetTempFileName(string tempDirName, string prefixName, int unique, StringBuilder sb);

        [DllImport(ExternDll.Imm32, CharSet = CharSet.Auto)]
        public static extern bool ImmSetConversionStatus(HandleRef hIMC, int conversion, int sentence);

        [DllImport(ExternDll.Imm32, CharSet = CharSet.Auto)]
        public static extern bool ImmGetConversionStatus(HandleRef hIMC, ref int conversion, ref int sentence);

        [DllImport(ExternDll.Imm32, CharSet = CharSet.Auto)]
        public static extern IntPtr ImmGetContext(HandleRef hWnd);

        [DllImport(ExternDll.Imm32, CharSet = CharSet.Auto)]
        public static extern bool ImmReleaseContext(HandleRef hWnd, HandleRef hIMC);

        [DllImport(ExternDll.Imm32, CharSet = CharSet.Auto)]
        public static extern IntPtr ImmAssociateContext(HandleRef hWnd, HandleRef hIMC);

        [DllImport(ExternDll.Imm32, CharSet = CharSet.Auto)]
        public static extern IntPtr ImmCreateContext();

        [DllImport(ExternDll.Imm32, CharSet = CharSet.Auto)]
        public static extern bool ImmSetOpenStatus(HandleRef hIMC, bool open);

        [DllImport(ExternDll.Imm32, CharSet = CharSet.Auto)]
        public static extern bool ImmGetOpenStatus(HandleRef hIMC);

        [DllImport(ExternDll.Imm32, CharSet = CharSet.Auto)]
        public static extern bool ImmNotifyIME(HandleRef hIMC, int dwAction, int dwIndex, int dwValue);

        [DllImport(ExternDll.User32, ExactSpelling = true, CharSet = CharSet.Auto)]
        public static extern IntPtr GetAncestor(HandleRef hWnd, int flags);

        [DllImport(ExternDll.User32, ExactSpelling = true, CharSet = CharSet.Auto)]
        public static extern bool IsZoomed(HandleRef hWnd);

        [DllImport(ExternDll.User32, CharSet = CharSet.Auto)]
        public static extern IntPtr FindWindow(string className, string windowName);

        [DllImport(ExternDll.User32, CharSet = CharSet.Auto)]
        public static extern IntPtr SendMessage(HandleRef hWnd, int msg, bool wParam, int lParam);

        [DllImport(ExternDll.User32, CharSet = CharSet.Auto)]
        public static extern IntPtr SendMessage(HandleRef hWnd, int msg, int wParam, int[] lParam);

        [DllImport(ExternDll.User32, CharSet = CharSet.Auto)]
        public static extern IntPtr SendMessage(HandleRef hWnd, int msg, int[] wParam, int[] lParam);

        [DllImport(ExternDll.User32, CharSet = CharSet.Auto)]
        public static extern IntPtr SendMessage(HandleRef hWnd, int msg, ref int wParam, ref int lParam);

        [DllImport(ExternDll.User32, CharSet = CharSet.Auto)]
        public static extern IntPtr SendMessage(HandleRef hWnd, int msg, int wParam, string lParam);

        [DllImport(ExternDll.User32, CharSet = CharSet.Auto)]
        public static extern IntPtr SendMessage(HandleRef hWnd, int msg, IntPtr wParam, string lParam);

        [DllImport(ExternDll.User32, CharSet = CharSet.Auto)]
        public static extern IntPtr SendMessage(HandleRef hWnd, int msg, int wParam, StringBuilder lParam);

        [DllImport(ExternDll.User32, CharSet = CharSet.Auto)]
        public static extern IntPtr SendMessage(HandleRef hWnd, int msg, int wParam, NativeMethods.LVBKIMAGE lParam);

        [DllImport(ExternDll.User32, CharSet = System.Runtime.InteropServices.CharSet.Auto)]
        public static extern IntPtr SendMessage(IntPtr hwnd, int msg, bool wparam, int lparam);

        [DllImport(ExternDll.User32, CharSet = CharSet.Auto)]
        public static extern int SendMessage(HandleRef hWnd, int msg, int wParam, ref NativeMethods.LVHITTESTINFO lParam);

        [DllImport(ExternDll.User32, CharSet = CharSet.Auto)]
        public static extern IntPtr SendMessage(HandleRef hWnd, int msg, int wParam, NativeMethods.TCITEM_T lParam);

        //for Tooltips
        //
        [DllImport(ExternDll.User32, CharSet = CharSet.Auto)]
        public static extern IntPtr SendMessage(HandleRef hWnd, int msg, HandleRef wParam, int lParam);

        [DllImport(ExternDll.User32, CharSet = CharSet.Auto)]
        public static extern IntPtr SendMessage(HandleRef hWnd, int msg, int wParam, HandleRef lParam);

        // For RichTextBox
        //
        [DllImport(ExternDll.User32, CharSet = CharSet.Auto)]
        public static extern IntPtr SendMessage(HandleRef hWnd, int msg, int wParam, [In, Out, MarshalAs(UnmanagedType.LPStruct)] NativeMethods.PARAFORMAT lParam);

        [DllImport(ExternDll.User32, CharSet = CharSet.Auto)]
        public static extern IntPtr SendMessage(HandleRef hWnd, int msg, int wParam, [In, Out, MarshalAs(UnmanagedType.LPStruct)] NativeMethods.CHARFORMATA lParam);

        [DllImport(ExternDll.User32, CharSet = CharSet.Auto)]
        public static extern IntPtr SendMessage(HandleRef hWnd, int msg, int wParam, [In, Out, MarshalAs(UnmanagedType.LPStruct)] NativeMethods.CHARFORMAT2A lParam);

        [DllImport(ExternDll.User32, CharSet = CharSet.Unicode)]
        public static extern IntPtr SendMessage(HandleRef hWnd, int msg, int wParam, ref NativeMethods.CHARFORMATW lParam);

        [DllImport(ExternDll.User32, CharSet = CharSet.Auto)]
        public static extern int SendMessage(HandleRef hWnd, int msg, int wParam, [Out, MarshalAs(UnmanagedType.IUnknown)]out object editOle);

        [DllImport(ExternDll.User32, CharSet = CharSet.Auto)]
        public static extern IntPtr SendMessage(HandleRef hWnd, int msg, int wParam, ref Richedit.CHARRANGE lParam);

        [DllImport(ExternDll.User32, CharSet = CharSet.Auto)]
        public static extern IntPtr SendMessage(HandleRef hWnd, int msg, int wParam, NativeMethods.FINDTEXT lParam);

        [DllImport(ExternDll.User32, CharSet = CharSet.Auto)]
        public static extern IntPtr SendMessage(HandleRef hWnd, int msg, int wParam, ref Point lParam);

        [DllImport(ExternDll.User32, CharSet = CharSet.Auto)]
        public static extern IntPtr SendMessage(HandleRef hWnd, int msg, ref Point wParam, int lParam);

        [DllImport(ExternDll.User32, CharSet = CharSet.Auto)]
        public static extern IntPtr SendMessage(HandleRef hWnd, int msg, int wParam, NativeMethods.EDITSTREAM lParam);

        [DllImport(ExternDll.User32, CharSet = CharSet.Auto)]
        public static extern IntPtr SendMessage(HandleRef hWnd, int msg, int wParam, NativeMethods.EDITSTREAM64 lParam);

        [DllImport(ExternDll.User32, CharSet = CharSet.Auto)]
        public static extern IntPtr SendMessage(HandleRef hWnd, int msg, NativeMethods.GETTEXTLENGTHEX wParam, int lParam);

        // For Button

        [DllImport(ExternDll.User32, CharSet = CharSet.Auto)]
        public static extern IntPtr SendMessage(HandleRef hWnd, int msg, int wParam, ref Size lParam);

        // For ListView
        [DllImport(ExternDll.User32, CharSet = CharSet.Auto)]
        public static extern IntPtr SendMessage(HandleRef hWnd, int msg, int wParam, NativeMethods.LVHITTESTINFO lParam);

        [DllImport(ExternDll.User32, CharSet = CharSet.Auto)]
        public static extern IntPtr SendMessage(HandleRef hWnd, int msg, int wParam, NativeMethods.LVCOLUMN_T lParam);

        [DllImport(ExternDll.User32, CharSet = CharSet.Auto)]
        public static extern IntPtr SendMessage(HandleRef hWnd, int msg, int wParam, [In, Out] ref NativeMethods.LVITEM lParam);

        [DllImport(ExternDll.User32, CharSet = CharSet.Auto)]
        public static extern IntPtr SendMessage(HandleRef hWnd, int msg, int wParam, NativeMethods.LVCOLUMN lParam);

        [DllImport(ExternDll.User32, CharSet = CharSet.Auto)]
        public static extern IntPtr SendMessage(HandleRef hWnd, int msg, ref Point wParam, [In, Out] NativeMethods.LVINSERTMARK lParam);

        [DllImport(ExternDll.User32, CharSet = CharSet.Auto)]
        public static extern bool SendMessage(HandleRef hWnd, int msg, int wParam, NativeMethods.LVINSERTMARK lParam);

        [DllImport(ExternDll.User32, CharSet = CharSet.Auto)]
        public static extern bool SendMessage(HandleRef hWnd, int msg, int wParam, [In, Out] NativeMethods.LVTILEVIEWINFO lParam);

        // For MonthCalendar
        //
        [DllImport(ExternDll.User32, CharSet = CharSet.Auto)]
        public static extern IntPtr SendMessage(HandleRef hWnd, int msg, int wParam, ref Interop.ComCtl32.MCHITTESTINFO lParam);

        [DllImport(ExternDll.User32, CharSet = CharSet.Auto)]
<<<<<<< HEAD
=======
        public static extern IntPtr SendMessage(HandleRef hWnd, int msg, int wParam, ref Interop.Kernel32.SYSTEMTIME lParam);

        [DllImport(ExternDll.User32, CharSet = CharSet.Auto)]
>>>>>>> 922e4100
        public static extern IntPtr SendMessage(HandleRef hWnd, int msg, int wParam, NativeMethods.SYSTEMTIMEARRAY lParam);

        [DllImport(ExternDll.User32, CharSet = CharSet.Auto)]
        public static extern IntPtr SendMessage(HandleRef hWnd, int msg, int wParam, int lParam);

        [DllImport(ExternDll.User32, CharSet = CharSet.Auto)]
        public static extern IntPtr SendMessage(HandleRef hWnd, int msg, IntPtr wParam, IntPtr lParam);

        [DllImport(ExternDll.User32, CharSet = CharSet.Unicode)]
        public extern static IntPtr SendMessage(HandleRef hWnd, int Msg, IntPtr wParam, ref RECT lParam);

        [DllImport(ExternDll.User32, CharSet = CharSet.Auto)]
        public extern static IntPtr SendMessage(HandleRef hWnd, int Msg, ref short wParam, ref short lParam);

        [DllImport(ExternDll.User32, CharSet = CharSet.Auto)]
        public extern static IntPtr SendMessage(HandleRef hWnd, int Msg, [In, Out, MarshalAs(UnmanagedType.Bool)] ref bool wParam, IntPtr lParam);

        [DllImport(ExternDll.User32, CharSet = CharSet.Auto)]
        public extern static IntPtr SendMessage(HandleRef hWnd, int Msg, int wParam, IntPtr lParam);

        [DllImport(ExternDll.User32, CharSet = CharSet.Unicode)]
        public extern static IntPtr SendMessage(HandleRef hWnd, int Msg, int wParam, ref RECT lParam);

        [DllImport(ExternDll.User32, CharSet = CharSet.Auto)]
        public extern static IntPtr SendMessage(HandleRef hWnd, int Msg, IntPtr wParam, NativeMethods.ListViewCompareCallback pfnCompare);

        [DllImport(ExternDll.User32, ExactSpelling = true)]
        public static extern bool GetWindowRect(HandleRef hWnd, ref RECT rect);

        [DllImport(ExternDll.User32, ExactSpelling = true, CharSet = CharSet.Auto)]
        public static extern IntPtr GetDlgItem(HandleRef hWnd, int nIDDlgItem);

        [DllImport(ExternDll.User32, CharSet = CharSet.Auto)]
        public static extern IntPtr DefMDIChildProc(IntPtr hWnd, int msg, IntPtr wParam, IntPtr lParam);

        [DllImport(ExternDll.User32, ExactSpelling = true)]
        public static extern IntPtr GetProcessWindowStation();

        [DllImport(ExternDll.User32, SetLastError = true)]
        public static extern bool GetUserObjectInformation(HandleRef hObj, int nIndex, ref NativeMethods.USEROBJECTFLAGS pvBuffer, int nLength, ref int lpnLengthNeeded);

        [DllImport(ExternDll.User32, ExactSpelling = true, CharSet = CharSet.Auto)]
        public static extern IntPtr GetForegroundWindow();

        [DllImport(ExternDll.User32, ExactSpelling = true, CharSet = CharSet.Auto)]
        public static extern IntPtr GetDesktopWindow();

        [DllImport(ExternDll.User32, CharSet = CharSet.Auto)]
        public static extern bool PostMessage(HandleRef hwnd, int msg, IntPtr wparam, IntPtr lparam);

        [DllImport(ExternDll.User32, CharSet = CharSet.Auto)]
        public static extern bool PostMessage(IntPtr hwnd, int msg, IntPtr wparam, IntPtr lparam);

        [DllImport(ExternDll.Oleacc, ExactSpelling = true, CharSet = CharSet.Auto)]
        public static extern IntPtr LresultFromObject(ref Guid refiid, IntPtr wParam, HandleRef pAcc);

        [DllImport(ExternDll.Oleacc, ExactSpelling = true, CharSet = CharSet.Auto)]
        public static extern IntPtr LresultFromObject(ref Guid refiid, IntPtr wParam, IntPtr pAcc);

        [DllImport(ExternDll.Oleacc, ExactSpelling = true, CharSet = System.Runtime.InteropServices.CharSet.Auto)]
        public static extern int CreateStdAccessibleObject(HandleRef hWnd, int objID, ref Guid refiid, [In, Out, MarshalAs(UnmanagedType.Interface)] ref object pAcc);

        [DllImport(ExternDll.User32, ExactSpelling = true)]
        public static extern IntPtr GetWindowDC(HandleRef hWnd);

        [DllImport(ExternDll.User32, EntryPoint = "SendMessage", CharSet = CharSet.Auto)]
        public extern static IntPtr SendCallbackMessage(HandleRef hWnd, int Msg, IntPtr wParam, IntPtr lParam);

        [DllImport(ExternDll.Shell32, ExactSpelling = true, CharSet = CharSet.Ansi)]
        public static extern void DragAcceptFiles(HandleRef hWnd, bool fAccept);

        //GetWindowLong won't work correctly for 64-bit: we should use GetWindowLongPtr instead.  On
        //32-bit, GetWindowLongPtr is just #defined as GetWindowLong.  GetWindowLong really should
        //take/return int instead of IntPtr/HandleRef, but since we're running this only for 32-bit
        //it'll be OK.
        public static IntPtr GetWindowLong(HandleRef hWnd, int nIndex)
        {
            if (IntPtr.Size == 4)
            {
                return GetWindowLong32(hWnd, nIndex);
            }
            return GetWindowLongPtr64(hWnd, nIndex);
        }

        [DllImport(ExternDll.User32, CharSet = CharSet.Auto, EntryPoint = "GetWindowLong")]
        public static extern IntPtr GetWindowLong32(HandleRef hWnd, int nIndex);

        [DllImport(ExternDll.User32, CharSet = CharSet.Auto, EntryPoint = "GetWindowLongPtr")]
        public static extern IntPtr GetWindowLongPtr64(HandleRef hWnd, int nIndex);

        //SetWindowLong won't work correctly for 64-bit: we should use SetWindowLongPtr instead.  On
        //32-bit, SetWindowLongPtr is just #defined as SetWindowLong.  SetWindowLong really should
        //take/return int instead of IntPtr/HandleRef, but since we're running this only for 32-bit
        //it'll be OK.
        public static IntPtr SetWindowLong(HandleRef hWnd, int nIndex, HandleRef dwNewLong)
        {
            if (IntPtr.Size == 4)
            {
                return SetWindowLongPtr32(hWnd, nIndex, dwNewLong);
            }
            return SetWindowLongPtr64(hWnd, nIndex, dwNewLong);
        }

        [DllImport(ExternDll.User32, CharSet = CharSet.Auto, EntryPoint = "SetWindowLong")]
        public static extern IntPtr SetWindowLongPtr32(HandleRef hWnd, int nIndex, HandleRef dwNewLong);

        [DllImport(ExternDll.User32, CharSet = CharSet.Auto, EntryPoint = "SetWindowLongPtr")]
        public static extern IntPtr SetWindowLongPtr64(HandleRef hWnd, int nIndex, HandleRef dwNewLong);

        public static IntPtr SetWindowLong(HandleRef hWnd, int nIndex, NativeMethods.WndProc wndproc)
        {
            if (IntPtr.Size == 4)
            {
                return SetWindowLongPtr32(hWnd, nIndex, wndproc);
            }
            return SetWindowLongPtr64(hWnd, nIndex, wndproc);
        }

        [DllImport(ExternDll.User32, CharSet = CharSet.Auto, EntryPoint = "SetWindowLong")]
        public static extern IntPtr SetWindowLongPtr32(HandleRef hWnd, int nIndex, NativeMethods.WndProc wndproc);

        [DllImport(ExternDll.User32, CharSet = CharSet.Auto, EntryPoint = "SetWindowLongPtr")]
        public static extern IntPtr SetWindowLongPtr64(HandleRef hWnd, int nIndex, NativeMethods.WndProc wndproc);

        [DllImport(ExternDll.User32, ExactSpelling = true, CharSet = CharSet.Auto)]
        public static extern bool SetForegroundWindow(HandleRef hWnd);

        [DllImport(ExternDll.User32, CharSet = CharSet.Auto)]
        public static extern IntPtr DefFrameProc(IntPtr hWnd, IntPtr hWndClient, int msg, IntPtr wParam, IntPtr lParam);

        [DllImport(ExternDll.User32, ExactSpelling = true, CharSet = CharSet.Auto, SetLastError = true)]
        public static extern bool SetLayeredWindowAttributes(HandleRef hwnd, int crKey, byte bAlpha, int dwFlags);

        [DllImport(ExternDll.Kernel32, CharSet = CharSet.Auto)]
        public static extern void GetStartupInfo([In, Out] NativeMethods.STARTUPINFO_I startupinfo_i);

        [DllImport(ExternDll.User32, ExactSpelling = true, CharSet = CharSet.Auto)]
        public static extern IntPtr SetActiveWindow(HandleRef hWnd);

        [DllImport(ExternDll.Gdi32, SetLastError = true, CharSet = CharSet.Unicode)]
        public static extern IntPtr CreateIC(string lpszDriverName, string lpszDeviceName, string lpszOutput, HandleRef /*DEVMODE*/ lpInitData);

        [DllImport(ExternDll.User32, ExactSpelling = true, CharSet = CharSet.Auto)]
        public static extern bool IsWindow(HandleRef hWnd);

        [DllImport(ExternDll.User32, CharSet = CharSet.Auto)]
        public static extern IntPtr PostMessage(HandleRef hwnd, int msg, int wparam, int lparam);

        [DllImport(ExternDll.User32, CharSet = CharSet.Auto)]
        public static extern IntPtr PostMessage(HandleRef hwnd, int msg, int wparam, IntPtr lparam);

        [DllImport(ExternDll.User32, ExactSpelling = true)]
        public static extern IntPtr WindowFromPoint(Point pt);

        // This method is not available until Windows 8.1
        [DllImport(ExternDll.User32, ExactSpelling = true, SetLastError = true)]
        public static extern uint GetDpiForWindow(HandleRef hWnd);

        //for RegionData
        [DllImport(ExternDll.Gdi32, SetLastError = true, ExactSpelling = true, CharSet = System.Runtime.InteropServices.CharSet.Auto)]
        public static extern int GetRegionData(HandleRef hRgn, int size, IntPtr lpRgnData);

        public unsafe static RECT[] GetRectsFromRegion(IntPtr hRgn)
        {
            RECT[] regionRects = null;
            IntPtr pBytes = IntPtr.Zero;
            try
            {
                // see how much memory we need to allocate
                int regionDataSize = GetRegionData(new HandleRef(null, hRgn), 0, IntPtr.Zero);
                if (regionDataSize != 0)
                {
                    pBytes = Marshal.AllocCoTaskMem(regionDataSize);
                    // get the data
                    int ret = GetRegionData(new HandleRef(null, hRgn), regionDataSize, pBytes);
                    if (ret == regionDataSize)
                    {
                        // cast to the structure
                        NativeMethods.RGNDATAHEADER* pRgnDataHeader = (NativeMethods.RGNDATAHEADER*)pBytes;
                        if (pRgnDataHeader->iType == 1)
                        {    // expecting RDH_RECTANGLES
                            regionRects = new RECT[pRgnDataHeader->nCount];

                            Debug.Assert(regionDataSize == pRgnDataHeader->cbSizeOfStruct + pRgnDataHeader->nCount * pRgnDataHeader->nRgnSize);
                            Debug.Assert(Marshal.SizeOf<RECT>() == pRgnDataHeader->nRgnSize || pRgnDataHeader->nRgnSize == 0);

                            // use the header size as the offset, and cast each rect in.
                            int rectStart = pRgnDataHeader->cbSizeOfStruct;
                            for (int i = 0; i < pRgnDataHeader->nCount; i++)
                            {
                                // use some fancy pointer math to just copy the rect bits directly into the array.
                                regionRects[i] = *((RECT*)((byte*)pBytes + rectStart + (Marshal.SizeOf<RECT>() * i)));
                            }
                        }
                    }
                }
            }
            finally
            {
                if (pBytes != IntPtr.Zero)
                {
                    Marshal.FreeCoTaskMem(pBytes);
                }
            }
            return regionRects;
        }

        public static ref T PtrToRef<T>(IntPtr ptr)
            where T : unmanaged
        {
            unsafe
            {
                return ref Unsafe.AsRef<T>(ptr.ToPointer());
            }
        }

<<<<<<< HEAD
=======
        [ComImport(), Guid("00000121-0000-0000-C000-000000000046"), InterfaceType(ComInterfaceType.InterfaceIsIUnknown)]
        public interface IOleDropSource
        {
            [PreserveSig]
            int OleQueryContinueDrag(
                int fEscapePressed,
                [In, MarshalAs(UnmanagedType.U4)]
                int grfKeyState);

            [PreserveSig]
            int OleGiveFeedback(
                [In, MarshalAs(UnmanagedType.U4)]
                int dwEffect);
        }

        [ComImport()]
        [Guid("B196B289-BAB4-101A-B69C-00AA00341D07")]
        [InterfaceType(ComInterfaceType.InterfaceIsIUnknown)]
        public unsafe interface IOleControlSite
        {
            [PreserveSig]
            int OnControlInfoChanged();

            [PreserveSig]
            int LockInPlaceActive(int fLock);

            [PreserveSig]
            int GetExtendedControl(
                [Out, MarshalAs(UnmanagedType.IDispatch)]
                out object ppDisp);

            [PreserveSig]
            Interop.HRESULT TransformCoords(
                Point* pPtlHimetric,
                PointF* pPtfContainer,
                uint dwFlags);

            [PreserveSig]
            int TranslateAccelerator(
                [In]
                ref NativeMethods.MSG pMsg,
                [In, MarshalAs(UnmanagedType.U4)]
                int grfModifiers);

            [PreserveSig]
            int OnFocus(int fGotFocus);

            [PreserveSig]
            int ShowPropertyFrame();

        }

        [ComImport(), Guid("00000118-0000-0000-C000-000000000046"), InterfaceType(ComInterfaceType.InterfaceIsIUnknown)]
        public interface IOleClientSite
        {
            [PreserveSig]
            int SaveObject();

            [PreserveSig]
            int GetMoniker(
                [In, MarshalAs(UnmanagedType.U4)]
                int dwAssign,
                [In, MarshalAs(UnmanagedType.U4)]
                int dwWhichMoniker,
                [Out, MarshalAs(UnmanagedType.Interface)]
                out object moniker);

            [PreserveSig]
            int GetContainer(out IOleContainer container);

            [PreserveSig]
            int ShowObject();

            [PreserveSig]
            int OnShowWindow(int fShow);

            [PreserveSig]
            int RequestNewObjectLayout();
        }

        [ComImport(), Guid("00000119-0000-0000-C000-000000000046"), InterfaceType(ComInterfaceType.InterfaceIsIUnknown)]
        public interface IOleInPlaceSite
        {
            IntPtr GetWindow();

            [PreserveSig]
            int ContextSensitiveHelp(int fEnterMode);

            [PreserveSig]
            int CanInPlaceActivate();

            [PreserveSig]
            int OnInPlaceActivate();

            [PreserveSig]
            int OnUIActivate();

            [PreserveSig]
            int GetWindowContext(
                [Out, MarshalAs(UnmanagedType.Interface)]
                out IOleInPlaceFrame ppFrame,
                [Out, MarshalAs(UnmanagedType.Interface)]
                out IOleInPlaceUIWindow ppDoc,
                [Out]
                NativeMethods.COMRECT lprcPosRect,
                [Out]
                NativeMethods.COMRECT lprcClipRect,
                [In, Out]
                NativeMethods.tagOIFI lpFrameInfo);

            [PreserveSig]
            Interop.HRESULT Scroll(
                Size scrollExtant);

            [PreserveSig]
            int OnUIDeactivate(
                int fUndoable);

            [PreserveSig]
            int OnInPlaceDeactivate();

            [PreserveSig]
            int DiscardUndoState();

            [PreserveSig]
            int DeactivateAndUndo();

            [PreserveSig]
            int OnPosRectChange(
                [In]
                NativeMethods.COMRECT lprcPosRect);
        }

        [ComImport(), Guid("742B0E01-14E6-101B-914E-00AA00300CAB"), InterfaceType(ComInterfaceType.InterfaceIsIUnknown)]
        public interface ISimpleFrameSite
        {
            [PreserveSig]
            int PreMessageFilter(
                IntPtr hwnd,
                [In, MarshalAs(UnmanagedType.U4)]
                int msg,
                IntPtr wp,
                IntPtr lp,
                [In, Out]
                ref IntPtr plResult,
                [In, Out, MarshalAs(UnmanagedType.U4)]
                ref int pdwCookie);

            [PreserveSig]
            int PostMessageFilter(
                IntPtr hwnd,
                [In, MarshalAs(UnmanagedType.U4)]
                int msg,
                IntPtr wp,
                IntPtr lp,
                [In, Out]
                ref IntPtr plResult,
                [In, MarshalAs(UnmanagedType.U4)]
                int dwCookie);
        }

        [ComImport(), Guid("40A050A0-3C31-101B-A82E-08002B2B2337"), InterfaceType(ComInterfaceType.InterfaceIsIUnknown)]
        public interface IVBGetControl
        {
            [PreserveSig]
            int EnumControls(
                int dwOleContF,
                int dwWhich,
                [Out]
                out IEnumUnknown ppenum);
        }

        [ComImport(), Guid("91733A60-3F4C-101B-A3F6-00AA0034E4E9"), InterfaceType(ComInterfaceType.InterfaceIsIUnknown)]
        public interface IGetVBAObject
        {
            [PreserveSig]
            int GetObject(
                 [In]
                ref Guid riid,
                 [Out, MarshalAs(UnmanagedType.LPArray)]
                IVBFormat[] rval,
                 int dwReserved);
        }

        [ComImport(), Guid("9BFBBC02-EFF1-101A-84ED-00AA00341D07"), InterfaceType(ComInterfaceType.InterfaceIsIUnknown)]
        public interface IPropertyNotifySink
        {
            void OnChanged(int dispID);

            [PreserveSig]
            int OnRequestEdit(int dispID);
        }

        [ComImport(), Guid("9849FD60-3768-101B-8D72-AE6164FFE3CF"), InterfaceType(ComInterfaceType.InterfaceIsIUnknown)]
        public interface IVBFormat
        {
            [PreserveSig]
            int Format(
                [In]
                ref object var,
                IntPtr pszFormat,
                IntPtr lpBuffer,
                short cpBuffer,
                int lcid,
                short firstD,
                short firstW,
                [Out, MarshalAs(UnmanagedType.LPArray)]
                short[] result);
        }

        [ComImport(), Guid("00000100-0000-0000-C000-000000000046"), InterfaceType(ComInterfaceType.InterfaceIsIUnknown)]
        public interface IEnumUnknown
        {
            [PreserveSig]
            int Next(
                [In, MarshalAs(UnmanagedType.U4)]
                int celt,
                [Out]
                IntPtr rgelt,
                IntPtr pceltFetched);

            [PreserveSig]
            int Skip(
                [In, MarshalAs(UnmanagedType.U4)]
                int celt);

            void Reset();

            void Clone(
                [Out]
                out IEnumUnknown ppenum);
        }

        [ComImport(), Guid("0000011B-0000-0000-C000-000000000046"), InterfaceType(ComInterfaceType.InterfaceIsIUnknown)]
        public interface IOleContainer
        {
            [PreserveSig]
            int ParseDisplayName(
                [In, MarshalAs(UnmanagedType.Interface)]
                object pbc,
                [In, MarshalAs(UnmanagedType.BStr)]
                string pszDisplayName,
                [Out, MarshalAs(UnmanagedType.LPArray)]
                int[] pchEaten,
                [Out, MarshalAs(UnmanagedType.LPArray)]
                object[] ppmkOut);

            [PreserveSig]
            int EnumObjects(
                [In, MarshalAs(UnmanagedType.U4)]
                int grfFlags,
                [Out]
                out IEnumUnknown ppenum);

            [PreserveSig]
            int LockContainer(
                bool fLock);
        }

        [ComImport(), Guid("00000116-0000-0000-C000-000000000046"), InterfaceType(ComInterfaceType.InterfaceIsIUnknown)]
        public interface IOleInPlaceFrame
        {
            IntPtr GetWindow();

            [PreserveSig]
            int ContextSensitiveHelp(int fEnterMode);

            [PreserveSig]
            int GetBorder(
                [Out]
                NativeMethods.COMRECT lprectBorder);

            [PreserveSig]
            int RequestBorderSpace(
                [In]
                NativeMethods.COMRECT pborderwidths);

            [PreserveSig]
            int SetBorderSpace(
                [In]
                NativeMethods.COMRECT pborderwidths);

            [PreserveSig]
            int SetActiveObject(
                [In, MarshalAs(UnmanagedType.Interface)]
                IOleInPlaceActiveObject pActiveObject,
                [In, MarshalAs(UnmanagedType.LPWStr)]
                string pszObjName);

            [PreserveSig]
            int InsertMenus(
                [In]
                IntPtr hmenuShared,
                [In, Out]
                NativeMethods.tagOleMenuGroupWidths lpMenuWidths);

            [PreserveSig]
            int SetMenu(
                [In]
                IntPtr hmenuShared,
                [In]
                IntPtr holemenu,
                [In]
                IntPtr hwndActiveObject);

            [PreserveSig]
            int RemoveMenus(
                [In]
                IntPtr hmenuShared);

            [PreserveSig]
            int SetStatusText(
                [In, MarshalAs(UnmanagedType.LPWStr)]
                string pszStatusText);

            [PreserveSig]
            int EnableModeless(
                bool fEnable);

            [PreserveSig]
            int TranslateAccelerator(
                [In]
                ref NativeMethods.MSG lpmsg,
                [In, MarshalAs(UnmanagedType.U2)]
                short wID);
        }

>>>>>>> 922e4100
        // Used to control the webbrowser appearance and provide DTE to script via window.external
        [ComImport]
        [ComVisible(true)]
        [Guid("BD3F23C0-D43E-11CF-893B-00AA00BDCE1A")]
        [InterfaceType(ComInterfaceType.InterfaceIsIUnknown)]
        public unsafe interface IDocHostUIHandler
        {
            [return: MarshalAs(UnmanagedType.I4)]
            [PreserveSig]
            int ShowContextMenu(
                uint dwID,
                ref Point pt,
                [In, MarshalAs(UnmanagedType.Interface)]
                object pcmdtReserved,
                [In, MarshalAs(UnmanagedType.Interface)]
                object pdispReserved);

            [return: MarshalAs(UnmanagedType.I4)]
            [PreserveSig]
            int GetHostInfo(
                [In, Out]
                NativeMethods.DOCHOSTUIINFO info);

            [PreserveSig]
            HRESULT ShowUI(
                uint dwID,
                Ole32.IOleInPlaceActiveObject activeObject,
                Ole32.IOleCommandTarget commandTarget,
                Ole32.IOleInPlaceFrame frame,
                Ole32.IOleInPlaceUIWindow doc);

            [return: MarshalAs(UnmanagedType.I4)]
            [PreserveSig]
            int HideUI();

            [return: MarshalAs(UnmanagedType.I4)]
            [PreserveSig]
            int UpdateUI();

            [return: MarshalAs(UnmanagedType.I4)]
            [PreserveSig]
            int EnableModeless(
                [In, MarshalAs(UnmanagedType.Bool)]
                bool fEnable);

            [PreserveSig]
            HRESULT OnDocWindowActivate(
                BOOL fActivate);

            [return: MarshalAs(UnmanagedType.I4)]
            [PreserveSig]
            int OnFrameWindowActivate(
                [In, MarshalAs(UnmanagedType.Bool)]
                bool fActivate);

            [PreserveSig]
            HRESULT ResizeBorder(
                RECT* rect,
                Ole32.IOleInPlaceUIWindow doc,
                BOOL fFrameWindow);

            [PreserveSig]
            HRESULT TranslateAccelerator(
                User32.MSG* lpMsg,
                Guid* pguidCmdGroup,
                uint nCmdID);

            [return: MarshalAs(UnmanagedType.I4)]
            [PreserveSig]
            int GetOptionKeyPath(
                [Out, MarshalAs(UnmanagedType.LPArray)]
                string[] pbstrKey,
                [In, MarshalAs(UnmanagedType.U4)]
                int dw);

            [PreserveSig]
            HRESULT GetDropTarget(
                Ole32.IDropTarget pDropTarget,
                out Ole32.IDropTarget ppDropTarget);

            [return: MarshalAs(UnmanagedType.I4)]
            [PreserveSig]
            int GetExternal(
                [Out, MarshalAs(UnmanagedType.Interface)]
                out object ppDispatch);

            [return: MarshalAs(UnmanagedType.I4)]
            [PreserveSig]
            int TranslateUrl(
                [In, MarshalAs(UnmanagedType.U4)]
                int dwTranslate,
                [In, MarshalAs(UnmanagedType.LPWStr)]
                string strURLIn,
                [Out, MarshalAs(UnmanagedType.LPWStr)]
                out string pstrURLOut);

            [return: MarshalAs(UnmanagedType.I4)]
            [PreserveSig]
            int FilterDataObject(
                IComDataObject pDO,
                out IComDataObject ppDORet);
        }

        [
            ComImport(),
            Guid("CB2F6722-AB3A-11d2-9C40-00C04FA30A3E"),
            InterfaceType(ComInterfaceType.InterfaceIsIUnknown)
        ]
        internal interface ICorRuntimeHost
        {
            [PreserveSig()] int CreateLogicalThreadState();
            [PreserveSig()] int DeleteLogicalThreadState();
            [PreserveSig()]
            int SwitchInLogicalThreadState(
             [In] ref uint pFiberCookie);                 // [in] Cookie that indicates the fiber to use.

            [PreserveSig()]
            int SwitchOutLogicalThreadState(
             out uint FiberCookie);               // [out] Cookie that indicates the fiber being switched out.

            [PreserveSig()]
            int LocksHeldByLogicalThread(           // Return code.
             out uint pCount                        // [out] Number of locks that the current thread holds.
                );

            [PreserveSig()]
            int MapFile(
             IntPtr hFile,          // [in]  HANDLE for file
             out IntPtr hMapAddress);   // [out] HINSTANCE for mapped file

            //=================================================================
            //
            // New hosting methods
            //
            // Returns an object for configuring the runtime prior to
            // it starting. If the runtime has been initialized this
            // routine returns an error. See ICorConfiguration.
            [PreserveSig()] int GetConfiguration([MarshalAs(UnmanagedType.IUnknown)] out object pConfiguration);

            // Starts the runtime. This is equivalent to CoInitializeCor();
            [PreserveSig()] int Start();

            // Terminates the runtime, This is equivalent CoUninitializeCor();
            [PreserveSig()] int Stop();

            // Creates a domain in the runtime. The identity array is
            // a pointer to an array TYPE containing IIdentity objects defining
            // the security identity.
            [PreserveSig()]
            int CreateDomain(string pwzFriendlyName,
                                 [MarshalAs(UnmanagedType.IUnknown)] object pIdentityArray, // Optional
                                 [MarshalAs(UnmanagedType.IUnknown)] out object pAppDomain);

            // Returns the default domain.
            [PreserveSig()] int GetDefaultDomain([MarshalAs(UnmanagedType.IUnknown)] out object pAppDomain);

            // Enumerate currently existing domains.
            [PreserveSig()] int EnumDomains(out IntPtr hEnum);

            // Returns S_FALSE when there are no more domains. A domain
            // is passed out only when S_OK is returned.
            [PreserveSig()]
            int NextDomain(IntPtr hEnum,
                               [MarshalAs(UnmanagedType.IUnknown)] out object pAppDomain);

            // Close the enumeration, releasing resources
            [PreserveSig()] int CloseEnum(IntPtr hEnum);

            [PreserveSig()]
            int CreateDomainEx(string pwzFriendlyName, // Optional
                                   [MarshalAs(UnmanagedType.IUnknown)] object pSetup,        // Optional
                                   [MarshalAs(UnmanagedType.IUnknown)] object pEvidence,     // Optional
                                   [MarshalAs(UnmanagedType.IUnknown)] out object pAppDomain);

            [PreserveSig()] int CreateDomainSetup([MarshalAs(UnmanagedType.IUnknown)] out object pAppDomainSetup);

            [PreserveSig()] int CreateEvidence([MarshalAs(UnmanagedType.IUnknown)] out object pEvidence);

            [PreserveSig()] int UnloadDomain([MarshalAs(UnmanagedType.IUnknown)] object pAppDomain);

            // Returns the thread's domain.
            [PreserveSig()] int CurrentDomain([MarshalAs(UnmanagedType.IUnknown)] out object pAppDomain);
        }

        [
            ComImport(),
            Guid("CB2F6723-AB3A-11d2-9C40-00C04FA30A3E")
        ]
        internal class CorRuntimeHost
        {
        }

        [ComVisible(true), Guid("8CC497C0-A1DF-11ce-8098-00AA0047BE5D"),
        InterfaceType(ComInterfaceType.InterfaceIsDual)]
        public interface ITextDocument
        {
            string GetName();
            object GetSelection();
            int GetStoryCount();
            object GetStoryRanges();
            int GetSaved();
            void SetSaved(int value);
            object GetDefaultTabStop();
            void SetDefaultTabStop(object value);
            void New();
            void Open(object pVar, int flags, int codePage);
            void Save(object pVar, int flags, int codePage);
            int Freeze();
            int Unfreeze();
            void BeginEditCollection();
            void EndEditCollection();
            int Undo(int count);
            int Redo(int count);
            [return: MarshalAs(UnmanagedType.Interface)] ITextRange Range(int cp1, int cp2);
            [return: MarshalAs(UnmanagedType.Interface)] ITextRange RangeFromPoint(int x, int y);
        };

        [ComVisible(true), Guid("8CC497C2-A1DF-11ce-8098-00AA0047BE5D"),
        InterfaceType(ComInterfaceType.InterfaceIsDual)]
        public interface ITextRange
        {
            string GetText();
            void SetText(string text);
            object GetChar();
            void SetChar(object ch);
            [return: MarshalAs(UnmanagedType.Interface)] ITextRange GetDuplicate();
            [return: MarshalAs(UnmanagedType.Interface)] ITextRange GetFormattedText();
            void SetFormattedText([In, MarshalAs(UnmanagedType.Interface)] ITextRange range);
            int GetStart();
            void SetStart(int cpFirst);
            int GetEnd();
            void SetEnd(int cpLim);
            object GetFont();
            void SetFont(object font);
            object GetPara();
            void SetPara(object para);
            int GetStoryLength();
            int GetStoryType();
            void Collapse(int start);
            int Expand(int unit);
            int GetIndex(int unit);
            void SetIndex(int unit, int index, int extend);
            void SetRange(int cpActive, int cpOther);
            int InRange([In, MarshalAs(UnmanagedType.Interface)] ITextRange range);
            int InStory([In, MarshalAs(UnmanagedType.Interface)] ITextRange range);
            int IsEqual([In, MarshalAs(UnmanagedType.Interface)] ITextRange range);
            void Select();
            int StartOf(int unit, int extend);
            int EndOf(int unit, int extend);
            int Move(int unit, int count);
            int MoveStart(int unit, int count);
            int MoveEnd(int unit, int count);
            int MoveWhile(object cset, int count);
            int MoveStartWhile(object cset, int count);
            int MoveEndWhile(object cset, int count);
            int MoveUntil(object cset, int count);
            int MoveStartUntil(object cset, int count);
            int MoveEndUntil(object cset, int count);
            int FindText(string text, int cch, int flags);
            int FindTextStart(string text, int cch, int flags);
            int FindTextEnd(string text, int cch, int flags);
            int Delete(int unit, int count);
            void Cut([Out] out object pVar);
            void Copy([Out] out object pVar);
            void Paste(object pVar, int format);
            int CanPaste(object pVar, int format);
            int CanEdit();
            void ChangeCase(int type);
            void GetPoint(int type, [Out] out int x, [Out] out int y);
            void SetPoint(int x, int y, int type, int extend);
            void ScrollIntoView(int value);
            object GetEmbeddedObject();
        }

        [ComImport]
        [Guid("00000112-0000-0000-C000-000000000046")]
        [InterfaceType(ComInterfaceType.InterfaceIsIUnknown)]
        public unsafe interface IOleObject
        {
            [PreserveSig]
            HRESULT SetClientSite(
                Ole32.IOleClientSite pClientSite);

            [PreserveSig]
            HRESULT GetClientSite(
                out Ole32.IOleClientSite ppClientSite);

            [PreserveSig]
            int SetHostNames(
                   [In, MarshalAs(UnmanagedType.LPWStr)]
                      string szContainerApp,
                   [In, MarshalAs(UnmanagedType.LPWStr)]
                      string szContainerObj);

            [PreserveSig]
            HRESULT Close(
                Ole32.OLECLOSE dwSaveOption);

            [PreserveSig]
            HRESULT SetMoniker(
                Ole32.OLEWHICHMK dwWhichMoniker,
                [MarshalAs(UnmanagedType.Interface)] object pmk);

            [PreserveSig]
            HRESULT GetMoniker(
                Ole32.OLEGETMONIKER dwAssign,
                Ole32.OLEWHICHMK dwWhichMoniker,
                IntPtr* ppmk);

            [PreserveSig]
            int InitFromData(
                   [In, MarshalAs(UnmanagedType.Interface)]
                     IComDataObject pDataObject,
                    int fCreation,
                   [In, MarshalAs(UnmanagedType.U4)]
                     int dwReserved);

            [PreserveSig]
            int GetClipboardData(
                   [In, MarshalAs(UnmanagedType.U4)]
                     int dwReserved,
                    out IComDataObject data);

            [PreserveSig]
            HRESULT DoVerb(
                Ole32.OLEIVERB iVerb,
                User32.MSG* lpmsg,
                Ole32.IOleClientSite pActiveSite,
                int lindex,
                IntPtr hwndParent,
                RECT* lprcPosRect);

            [PreserveSig]
            HRESULT EnumVerbs(
                out IEnumOLEVERB e);

            [PreserveSig]
            int OleUpdate();

            [PreserveSig]
            int IsUpToDate();

            [PreserveSig]
            int GetUserClassID(
                   [In, Out]
                      ref Guid pClsid);

            [PreserveSig]
            int GetUserType(
                   [In, MarshalAs(UnmanagedType.U4)]
                     int dwFormOfType,
                   [Out, MarshalAs(UnmanagedType.LPWStr)]
                     out string userType);

            [PreserveSig]
            HRESULT SetExtent(
                Ole32.DVASPECT dwDrawAspect,
                Size* pSizel);

            [PreserveSig]
            HRESULT GetExtent(
                Ole32.DVASPECT dwDrawAspect,
                Size* pSizel);

            [PreserveSig]
            int Advise(
                    IAdviseSink pAdvSink,
                    out int cookie);

            [PreserveSig]
            int Unadvise(
                   [In, MarshalAs(UnmanagedType.U4)]
                     int dwConnection);

            [PreserveSig]
            int EnumAdvise(out IEnumSTATDATA e);

            [PreserveSig]
            HRESULT GetMiscStatus(
                Ole32.DVASPECT dwAspect,
                Ole32.OLEMISC* pdwStatus);

            [PreserveSig]
            HRESULT SetColorScheme(
                Gdi32.LOGPALETTE* pLogpal);
        }

        [ComImport]
        [Guid("1C2056CC-5EF4-101B-8BC8-00AA003E3B29")]
        [InterfaceType(ComInterfaceType.InterfaceIsIUnknown)]
        public unsafe interface IOleInPlaceObjectWindowless
        {
            [PreserveSig]
            HRESULT SetClientSite(
                Ole32.IOleClientSite pClientSite);

            [PreserveSig]
            HRESULT GetClientSite(
                out Ole32.IOleClientSite ppClientSite);

            [PreserveSig]
            int SetHostNames(
                   [In, MarshalAs(UnmanagedType.LPWStr)]
                      string szContainerApp,
                   [In, MarshalAs(UnmanagedType.LPWStr)]
                      string szContainerObj);

            [PreserveSig]
            int Close(
                    int dwSaveOption);

            [PreserveSig]
            HRESULT SetMoniker(
                Ole32.OLEWHICHMK dwWhichMoniker,
                [MarshalAs(UnmanagedType.Interface)] object pmk);

            [PreserveSig]
            HRESULT GetMoniker(
                Ole32.OLEGETMONIKER dwAssign,
                Ole32.OLEWHICHMK dwWhichMoniker,
                IntPtr* ppmk);

            [PreserveSig]
            int InitFromData(
                   [In, MarshalAs(UnmanagedType.Interface)]
                     IComDataObject pDataObject,
                    int fCreation,
                   [In, MarshalAs(UnmanagedType.U4)]
                     int dwReserved);

            [PreserveSig]
            int GetClipboardData(
                   [In, MarshalAs(UnmanagedType.U4)]
                     int dwReserved,
                    out IComDataObject data);

            [PreserveSig]
            HRESULT DoVerb(
                int iVerb,
                User32.MSG* lpmsg,
                Ole32.IOleClientSite pActiveSite,
                int lindex,
                IntPtr hwndParent,
                RECT* lprcPosRect);

            [PreserveSig]
            HRESULT EnumVerbs(
                out IEnumOLEVERB e);

            [PreserveSig]
            int OleUpdate();

            [PreserveSig]
            int IsUpToDate();

            [PreserveSig]
            int GetUserClassID(
                   [In, Out]
                      ref Guid pClsid);

            [PreserveSig]
            int GetUserType(
                   [In, MarshalAs(UnmanagedType.U4)]
                     int dwFormOfType,
                   [Out, MarshalAs(UnmanagedType.LPWStr)]
                     out string userType);

            [PreserveSig]
            HRESULT SetExtent(
                Ole32.DVASPECT dwDrawAspect, 
                Size* pSizel);

            [PreserveSig]
            HRESULT GetExtent(
                Ole32.DVASPECT dwDrawAspect,
                Size* pSizel);

            [PreserveSig]
            int Advise(
                   [In, MarshalAs(UnmanagedType.Interface)]
                     IAdviseSink pAdvSink,
                    out int cookie);

            [PreserveSig]
            int Unadvise(
                   [In, MarshalAs(UnmanagedType.U4)]
                     int dwConnection);

            [PreserveSig]
            int EnumAdvise(out IEnumSTATDATA e);

            [PreserveSig]
            HRESULT GetMiscStatus(
                Ole32.DVASPECT dwAspect,
                Ole32.OLEMISC* pdwStatus);

            [PreserveSig]
            HRESULT SetColorScheme(
                Gdi32.LOGPALETTE* pLogpal);

            [PreserveSig]
            int OnWindowMessage(
               [In, MarshalAs(UnmanagedType.U4)]  int msg,
               [In, MarshalAs(UnmanagedType.U4)]  int wParam,
               [In, MarshalAs(UnmanagedType.U4)]  int lParam,
               [Out, MarshalAs(UnmanagedType.U4)] int plResult);

            [PreserveSig]
            int GetDropTarget(
               [Out, MarshalAs(UnmanagedType.Interface)] object ppDropTarget);
        };

        [ComImport]
        [Guid("0000010d-0000-0000-C000-000000000046")]
        [InterfaceType(ComInterfaceType.InterfaceIsIUnknown)]
        public unsafe interface IViewObject
        {
            [PreserveSig]
            HRESULT Draw(
                Ole32.DVASPECT dwDrawAspect,
                int lindex,
                IntPtr pvAspect,
                Ole32.DVTARGETDEVICE* ptd,
                IntPtr hdcTargetDev,
                IntPtr hdcDraw,
                [In]
                NativeMethods.COMRECT lprcBounds,
                [In]
                NativeMethods.COMRECT lprcWBounds,
                IntPtr pfnContinue,
                [In]
                int dwContinue);

            [PreserveSig]
            HRESULT GetColorSet(
                Ole32.DVASPECT dwDrawAspect,
                int lindex,
                IntPtr pvAspect,
                Ole32.DVTARGETDEVICE* ptd,
                IntPtr hicTargetDev,
                Gdi32.LOGPALETTE* ppColorSet);

            [PreserveSig]
            int Freeze(
                Ole32.DVASPECT dwDrawAspect,
                int lindex,
                IntPtr pvAspect,
                [Out]
                IntPtr pdwFreeze);

            [PreserveSig]
            int Unfreeze(
                [In, MarshalAs(UnmanagedType.U4)]
                int dwFreeze);

            [PreserveSig]
            HRESULT SetAdvise(
                Ole32.DVASPECT aspects,
                Ole32.ADVF advf,
                IAdviseSink pAdvSink);

            [PreserveSig]
            HRESULT GetAdvise(
                Ole32.DVASPECT* pAspects,
                Ole32.ADVF* pAdvf,
                // These can be NULL if caller doesn't want them
                [In, Out, MarshalAs(UnmanagedType.LPArray)]
                IAdviseSink[] ppAdvSink);
        }

        [ComImport]
        [Guid("00000127-0000-0000-C000-000000000046")]
        [InterfaceType(ComInterfaceType.InterfaceIsIUnknown)]
        public unsafe interface IViewObject2 /* : IViewObject */
        {
            void Draw(
                Ole32.DVASPECT dwDrawAspect,
                int lindex,
                IntPtr pvAspect,
                Ole32.DVTARGETDEVICE* ptd,
                IntPtr hdcTargetDev,
                IntPtr hdcDraw,
                [In]
                NativeMethods.COMRECT lprcBounds,
                [In]
                NativeMethods.COMRECT lprcWBounds,
                IntPtr pfnContinue,
                [In]
                int dwContinue);

            [PreserveSig]
            HRESULT GetColorSet(
                Ole32.DVASPECT dwDrawAspect,
                int lindex,
                IntPtr pvAspect,
                Ole32.DVTARGETDEVICE* ptd,
                IntPtr hicTargetDev,
                Gdi32.LOGPALETTE* ppColorSet);

            [PreserveSig]
            int Freeze(
                Ole32.DVASPECT dwDrawAspect,
                int lindex,
                IntPtr pvAspect,
                [Out]
                IntPtr pdwFreeze);

            [PreserveSig]
            int Unfreeze(
                [In, MarshalAs(UnmanagedType.U4)]
                int dwFreeze);

            [PreserveSig]
            HRESULT SetAdvise(
                Ole32.DVASPECT aspects,
                Ole32.ADVF advf,
                IAdviseSink pAdvSink);

            [PreserveSig]
            HRESULT GetAdvise(
                Ole32.DVASPECT* pAspects,
                Ole32.ADVF* pAdvf,
                // These can be NULL if caller doesn't want them
                [In, Out, MarshalAs(UnmanagedType.LPArray)]
                IAdviseSink[] ppAdvSink);

            [PreserveSig]
            HRESULT GetExtent(
                Ole32.DVASPECT dwDrawAspect,
                int lindex,
<<<<<<< HEAD
                Ole32.DVTARGETDEVICE* ptd,
                Size *lpsizel);
=======
                NativeMethods.tagDVTARGETDEVICE ptd,
                Size* lpsizel);
>>>>>>> 922e4100
        }

        [ComImport(), Guid("0000010C-0000-0000-C000-000000000046"), InterfaceType(ComInterfaceType.InterfaceIsIUnknown)]
        public interface IPersist
        {
            void GetClassID(
                           [Out]
                           out Guid pClassID);
        }

        [ComImport]
        [Guid("37D84F60-42CB-11CE-8135-00AA004BB851")]
        [InterfaceType(ComInterfaceType.InterfaceIsIUnknown)]
        public interface IPersistPropertyBag /* : IPersist */
        {
            void GetClassID(out Guid pClassID);

            void InitNew();

            void Load(IPropertyBag pPropBag, IErrorLog pErrorLog);

            void Save(IPropertyBag pPropBag, BOOL fClearDirty, BOOL fSaveAllProperties);
        }

        [ComImport]
        [Guid("CF51ED10-62FE-11CF-BF86-00A0C9034836")]
        [InterfaceType(ComInterfaceType.InterfaceIsIUnknown)]
        public unsafe interface IQuickActivate
        {
            [PreserveSig]
            HRESULT QuickActivate(
                Ole32.QACONTAINER pQaContainer,
                [Out] tagQACONTROL pQaControl);

            [PreserveSig]
            HRESULT SetContentExtent(
                Size* pSizel);

            [PreserveSig]
            HRESULT GetContentExtent(
                Size* pSizel);
        }

        [ComImport]
        [Guid("55272A00-42CB-11CE-8135-00AA004BB851")]
        [InterfaceType(ComInterfaceType.InterfaceIsIUnknown)]
        public interface IPropertyBag
        {
            [PreserveSig]
            HRESULT Read(
                [MarshalAs(UnmanagedType.LPWStr)]
                string pszPropName,
                ref object pVar,
                IErrorLog pErrorLog);

            [PreserveSig]
            HRESULT Write(
                [MarshalAs(UnmanagedType.LPWStr)]
                string pszPropName,
                ref object pVar);
        }

        [ComImport]
        [Guid("3127CA40-446E-11CE-8135-00AA004BB851")]
        [InterfaceType(ComInterfaceType.InterfaceIsIUnknown)]
        public unsafe interface IErrorLog
        {
            [PreserveSig]
            HRESULT AddError(
                [MarshalAs(UnmanagedType.LPWStr)] string pszPropName,
                Ole32.EXCEPINFO* pExcepInfo);
        }

        [ComImport(),
        Guid("B196B286-BAB4-101A-B69C-00AA00341D07"),
        InterfaceType(ComInterfaceType.InterfaceIsIUnknown)]
        public interface IConnectionPoint
        {
            [PreserveSig]
            int GetConnectionInterface(out Guid iid);

            [PreserveSig]
            int GetConnectionPointContainer(
                [MarshalAs(UnmanagedType.Interface)]
            ref IConnectionPointContainer pContainer);

            [PreserveSig]
            int Advise(
                   [In, MarshalAs(UnmanagedType.Interface)]
                  object pUnkSink,
                 ref int cookie);

            [PreserveSig]
            int Unadvise(
                     int cookie);

            [PreserveSig]
            int EnumConnections(out object pEnum);
        }

        [ComImport]
        [Guid("00000104-0000-0000-C000-000000000046")]
        [InterfaceType(ComInterfaceType.InterfaceIsIUnknown)]
        public unsafe interface IEnumOLEVERB
        {
            [PreserveSig]
            HRESULT Next(
                uint celt,
                Ole32.OLEVERB rgelt,
                uint* pceltFetched);

            [PreserveSig]
            HRESULT Skip(
                uint celt);

            [PreserveSig]
            HRESULT Reset();

            [PreserveSig]
            HRESULT Clone(
               out IEnumOLEVERB ppenum);
        }

        public abstract class CharBuffer
        {
            public static CharBuffer CreateBuffer(int size)
            {
                return new UnicodeCharBuffer(size);
            }

            public abstract IntPtr AllocCoTaskMem();
            public abstract string GetString();
            public abstract void PutCoTaskMem(IntPtr ptr);
            public abstract void PutString(string s);
        }

        public class UnicodeCharBuffer : CharBuffer
        {
            internal char[] buffer;
            internal int offset;

            public UnicodeCharBuffer(int size)
            {
                buffer = new char[size];
            }

            public override IntPtr AllocCoTaskMem()
            {
                IntPtr result = Marshal.AllocCoTaskMem(buffer.Length * 2);
                Marshal.Copy(buffer, 0, result, buffer.Length);
                return result;
            }

            public override string GetString()
            {
                int i = offset;
                while (i < buffer.Length && buffer[i] != 0)
                {
                    i++;
                }

                string result = new string(buffer, offset, i - offset);
                if (i < buffer.Length)
                {
                    i++;
                }

                offset = i;
                return result;
            }

            public override void PutCoTaskMem(IntPtr ptr)
            {
                Marshal.Copy(ptr, buffer, 0, buffer.Length);
                offset = 0;
            }

            public override void PutString(string s)
            {
                int count = Math.Min(s.Length, buffer.Length - offset);
                s.CopyTo(0, buffer, offset, count);
                offset += count;
                if (offset < buffer.Length)
                {
                    buffer[offset++] = (char)0;
                }
            }
        }

        [ComImport(),
        Guid("B196B284-BAB4-101A-B69C-00AA00341D07"),
        InterfaceType(ComInterfaceType.InterfaceIsIUnknown)]
        public interface IConnectionPointContainer
        {
            [return: MarshalAs(UnmanagedType.Interface)]
            object EnumConnectionPoints();

            [PreserveSig]
            int FindConnectionPoint([In] ref Guid guid, [Out, MarshalAs(UnmanagedType.Interface)]out IConnectionPoint ppCP);
        }

        [ComImport]
        [Guid("00020400-0000-0000-C000-000000000046")]
        [InterfaceType(ComInterfaceType.InterfaceIsIUnknown)]
        public unsafe interface IDispatch
        {
            [PreserveSig]
            HRESULT GetTypeInfoCount(
                uint* pctinfo);

            [PreserveSig]
            HRESULT GetTypeInfo(
                uint iTInfo,
                uint lcid,
                out ITypeInfo ppTInfo);

            [PreserveSig]
            HRESULT GetIDsOfNames(
                Guid* riid,
                [MarshalAs(UnmanagedType.LPArray)] string[] rgszNames,
                uint cNames,
                uint lcid,
                Ole32.DispatchID* rgDispId);

            [PreserveSig]
            HRESULT Invoke(
                Ole32.DispatchID dispIdMember,
                Guid* riid,
                uint lcid,
                uint dwFlags,
                Ole32.DISPPARAMS* pDispParams,
                [Out, MarshalAs(UnmanagedType.LPArray)] object[] pVarResult,
                Ole32.EXCEPINFO* pExcepInfo,
                IntPtr* pArgErr);
        }

        [ComImport]
        [Guid("00020401-0000-0000-C000-000000000046")]
        [InterfaceType(ComInterfaceType.InterfaceIsIUnknown)]
        public unsafe interface ITypeInfo
        {
            [PreserveSig]
            HRESULT GetTypeAttr(ref IntPtr pTypeAttr);

            /// <remarks>
            /// This method is unused so we do not define the interface ITypeComp
            /// and its dependencies to avoid maintenance costs and code size.
            /// </remarks>
            [PreserveSig]
            HRESULT GetTypeComp(
                IntPtr* ppTComp);

            [PreserveSig]
            HRESULT GetFuncDesc(
                [MarshalAs(UnmanagedType.U4)] int index, ref IntPtr pFuncDesc);

            [PreserveSig]
            HRESULT GetVarDesc(
                [MarshalAs(UnmanagedType.U4)] int index,
                ref IntPtr pVarDesc);

            [PreserveSig]
            int GetNames(
                    int memid,
                   [Out, MarshalAs(UnmanagedType.LPArray)]
                      string[] rgBstrNames,
                   [In, MarshalAs(UnmanagedType.U4)]
                     int cMaxNames,
                   [Out, MarshalAs(UnmanagedType.LPArray)]
                      int[] pcNames);

            [PreserveSig]
            int GetRefTypeOfImplType(
                    [In, MarshalAs(UnmanagedType.U4)]
                     int index,
                    [Out, MarshalAs(UnmanagedType.LPArray)]
                      int[] pRefType);

            [PreserveSig]
            HRESULT GetImplTypeFlags(
                uint index,
                Ole32.IMPLTYPEFLAG* pImplTypeFlags);

            [PreserveSig]
            int GetIDsOfNames(IntPtr rgszNames, int cNames, IntPtr pMemId);

            [PreserveSig]
            int Invoke();

            [PreserveSig]
            HRESULT GetDocumentation(
                Ole32.DispatchID memid,
                ref string pBstrName,
                ref string pBstrDocString,
                [Out, MarshalAs(UnmanagedType.LPArray)] int[] pdwHelpContext,
                [Out, MarshalAs(UnmanagedType.LPArray)] string[] pBstrHelpFile);

            [PreserveSig]
            HRESULT GetDllEntry(
                Ole32.DispatchID memid,
                INVOKEKIND invkind,
                [Out, MarshalAs(UnmanagedType.LPArray)] string[] pBstrDllName,
                [Out, MarshalAs(UnmanagedType.LPArray)] string[] pBstrName,
                short* pwOrdinal);

            [PreserveSig]
            HRESULT GetRefTypeInfo(
                IntPtr hreftype,
                ref ITypeInfo pTypeInfo);

            [PreserveSig]
            int AddressOfMember();

            [PreserveSig]
            int CreateInstance(
                    [In]
                      ref Guid riid,
                    [Out, MarshalAs(UnmanagedType.LPArray)]
                      object[] ppvObj);

            [PreserveSig]
            int GetMops(
                    int memid,
                   [Out, MarshalAs(UnmanagedType.LPArray)]
                     string[] pBstrMops);

            /// <remarks>
            /// This method is unused so we do not define the interface ITypeLib
            /// and its dependencies to avoid maintenance costs and code size.
            /// </remarks>
            [PreserveSig]
            HRESULT GetContainingTypeLib(
                IntPtr* ppTLib,
                uint* pIndex);

            [PreserveSig]
            void ReleaseTypeAttr(IntPtr typeAttr);

            [PreserveSig]
            void ReleaseFuncDesc(IntPtr funcDesc);

            [PreserveSig]
            void ReleaseVarDesc(IntPtr varDesc);
        }

        [StructLayout(LayoutKind.Sequential)/*leftover(noAutoOffset)*/]
        public sealed class tagQACONTROL
        {
            [MarshalAs(UnmanagedType.U4)/*leftover(offset=0, cbSize)*/]
            public int cbSize = Marshal.SizeOf<tagQACONTROL>();

            public Ole32.OLEMISC dwMiscStatus = 0;

            [MarshalAs(UnmanagedType.U4)/*leftover(offset=8, dwViewStatus)*/]
            public int dwViewStatus = 0;

            public uint dwEventCookie = 0;

            [MarshalAs(UnmanagedType.U4)/*leftover(offset=16, dwPropNotifyCookie)*/]
            public int dwPropNotifyCookie = 0;

            [MarshalAs(UnmanagedType.U4)/*leftover(offset=20, dwPointerActivationPolicy)*/]
            public int dwPointerActivationPolicy = 0;
        }

        [StructLayout(LayoutKind.Sequential)]
        public class OFNOTIFY
        {
            // hdr was a by-value NMHDR structure
            public IntPtr hdr_hwndFrom = IntPtr.Zero;
            public IntPtr hdr_idFrom = IntPtr.Zero;
            public int hdr_code = 0;

            public IntPtr lpOFN = IntPtr.Zero;
            public IntPtr pszFile = IntPtr.Zero;
        }

        internal class Shell32
        {
            [DllImport(ExternDll.Shell32, PreserveSig = true)]
            public static extern int SHCreateShellItem(IntPtr pidlParent, IntPtr psfParent, IntPtr pidl, out FileDialogNative.IShellItem ppsi);

            [DllImport(ExternDll.Shell32, PreserveSig = true)]
            public static extern int SHILCreateFromPath([MarshalAs(UnmanagedType.LPWStr)]string pszPath, out IntPtr ppIdl, ref uint rgflnOut);
        }

        /// <summary>
        ///  This class provides static methods to create, activate and deactivate the theming scope.
        /// </summary>
        internal class ThemingScope
        {
            private static ACTCTX enableThemingActivationContext;
            private static IntPtr hActCtx;
            private static bool contextCreationSucceeded;

            /// <summary>
            ///  We now use explicitactivate everywhere and use this method to determine if we
            ///  really need to activate the activationcontext.  This should be pretty fast.
            /// </summary>
            private static bool IsContextActive()
            {
                IntPtr current = IntPtr.Zero;

                if (contextCreationSucceeded && GetCurrentActCtx(out current))
                {
                    return current == hActCtx;
                }
                return false;
            }

            /// <summary>
            ///  Activate() does nothing if a theming context is already active on the current thread, which is good
            ///  for perf reasons. However, in some cases, like in the Timer callback, we need to put another context
            ///  on the stack even if one is already present. In such cases, this method helps - you get to manage
            ///  the cookie yourself though.
            /// </summary>
            public static IntPtr Activate()
            {
                IntPtr userCookie = IntPtr.Zero;

                if (Application.UseVisualStyles && contextCreationSucceeded && OSFeature.Feature.IsPresent(OSFeature.Themes))
                {
                    if (!IsContextActive())
                    {
                        if (!ActivateActCtx(hActCtx, out userCookie))
                        {
                            // Be sure cookie always zero if activation failed
                            userCookie = IntPtr.Zero;
                        }
                    }
                }

                return userCookie;
            }

            /// <summary>
            ///  Use this to deactivate a context activated by calling ExplicitActivate.
            /// </summary>
            public static IntPtr Deactivate(IntPtr userCookie)
            {
                if (userCookie != IntPtr.Zero && OSFeature.Feature.IsPresent(OSFeature.Themes))
                {
                    if (DeactivateActCtx(0, userCookie))
                    {
                        // deactivation succeeded...
                        userCookie = IntPtr.Zero;
                    }
                }

                return userCookie;
            }

            public static bool CreateActivationContext(string dllPath, int nativeResourceManifestID)
            {
                lock (typeof(ThemingScope))
                {
                    if (!contextCreationSucceeded && OSFeature.Feature.IsPresent(OSFeature.Themes))
                    {

                        enableThemingActivationContext = new ACTCTX
                        {
                            cbSize = Marshal.SizeOf<ACTCTX>(),
                            lpSource = dllPath,
                            lpResourceName = (IntPtr)nativeResourceManifestID,
                            dwFlags = ACTCTX_FLAG_RESOURCE_NAME_VALID
                        };

                        hActCtx = CreateActCtx(ref enableThemingActivationContext);
                        contextCreationSucceeded = (hActCtx != new IntPtr(-1));
                    }

                    return contextCreationSucceeded;
                }
            }

            // All the pinvoke goo...
            [DllImport(ExternDll.Kernel32)]

            private extern static IntPtr CreateActCtx(ref ACTCTX actctx);
            [DllImport(ExternDll.Kernel32)]

            private extern static bool ActivateActCtx(IntPtr hActCtx, out IntPtr lpCookie);
            [DllImport(ExternDll.Kernel32)]

            private extern static bool DeactivateActCtx(int dwFlags, IntPtr lpCookie);
            [DllImport(ExternDll.Kernel32)]

            private extern static bool GetCurrentActCtx(out IntPtr handle);

            private const int ACTCTX_FLAG_RESOURCE_NAME_VALID = 0x008;

            private struct ACTCTX
            {
                public int cbSize;
                public uint dwFlags;
                public string lpSource;
                public ushort wProcessorArchitecture;
                public ushort wLangId;
                public string lpAssemblyDirectory;
                public IntPtr lpResourceName;
                public string lpApplicationName;
            }
        }
<<<<<<< HEAD
=======

        // UIAutomationCore methods

        [DllImport(ExternDll.UiaCore, CharSet = CharSet.Unicode)]
        internal static extern int UiaHostProviderFromHwnd(HandleRef hwnd, out IRawElementProviderSimple provider);

        [DllImport(ExternDll.UiaCore, CharSet = CharSet.Unicode)]
        internal static extern IntPtr UiaReturnRawElementProvider(HandleRef hwnd, IntPtr wParam, IntPtr lParam, IRawElementProviderSimple el);

        [DllImport(ExternDll.UiaCore, CharSet = CharSet.Unicode)]
        internal static extern bool UiaClientsAreListening();

        [DllImport(ExternDll.UiaCore, CharSet = CharSet.Unicode, SetLastError = true)]
        internal static extern int UiaRaiseAutomationEvent(IRawElementProviderSimple provider, int id);

        [DllImport(ExternDll.UiaCore, CharSet = CharSet.Unicode, SetLastError = true)]
        internal static extern int UiaRaiseAutomationPropertyChangedEvent(IRawElementProviderSimple provider, int id, object oldValue, object newValue);

        [DllImport(ExternDll.UiaCore, CharSet = CharSet.Unicode, SetLastError = true)]
        internal static extern int UiaRaiseNotificationEvent(
            IRawElementProviderSimple provider,
            Automation.AutomationNotificationKind notificationKind,
            Automation.AutomationNotificationProcessing notificationProcessing,
            string notificationText,
            string activityId);

        [DllImport(ExternDll.UiaCore, CharSet = CharSet.Unicode)]
        internal static extern int UiaRaiseStructureChangedEvent(IRawElementProviderSimple provider, StructureChangeType structureChangeType, int[] runtimeId, int runtimeIdLen);

        // UIAutomation interfaces and enums
        // obtained from UIAutomation source code

        /// <summary>
        ///  Logical structure change flags
        /// </summary>
        [ComVisible(true)]
        [Guid("e4cfef41-071d-472c-a65c-c14f59ea81eb")]
        public enum StructureChangeType
        {
            /// <summary>Logical child added</summary>
            ChildAdded,
            /// <summary>Logical child removed</summary>
            ChildRemoved,
            /// <summary>Logical children invalidated</summary>
            ChildrenInvalidated,
            /// <summary>Logical children were bulk added</summary>
            ChildrenBulkAdded,
            /// <summary>Logical children were bulk removed</summary>
            ChildrenBulkRemoved,
            /// <summary>The order of the children below their parent has changed.</summary>
            ChildrenReordered,
        }

        [ComVisible(true)]
        [Guid("76d12d7e-b227-4417-9ce2-42642ffa896a")]
        public enum ExpandCollapseState
        {
            /// <summary>No children are showing</summary>
            Collapsed,
            /// <summary>All children are showing</summary>
            Expanded,
            /// <summary>Not all children are showing</summary>
            PartiallyExpanded,
            /// <summary>Does not expand or collapse</summary>
            LeafNode
        }

        [Flags]
        public enum ProviderOptions
        {
            /// <summary>Indicates that this is a client-side provider</summary>
            ClientSideProvider = 0x0001,
            /// <summary>Indicates that this is a server-side provider</summary>
            ServerSideProvider = 0x0002,
            /// <summary>Indicates that this is a non-client-area provider</summary>
            NonClientAreaProvider = 0x0004,
            /// <summary>Indicates that this is an override provider</summary>
            OverrideProvider = 0x0008,

            /// <summary>Indicates that this provider handles its own focus, and does not want
            ///  UIA to set focus to the nearest HWND on its behalf when AutomationElement.SetFocus
            ///  is used. This option is typically used by providers for HWNDs that appear to take
            ///  focus without actually receiving actual Win32 focus, such as menus and dropdowns</summary>
            ProviderOwnsSetFocus = 0x0010,

            /// <summary>Indicates that this provider expects to be called according to COM threading rules:
            ///  if the provider is in a Single-Threaded Apartment, it will be called only on the apartment
            ///  thread. Only Server-side providers can use this option.</summary>
            UseComThreading = 0x0020
        }

        public static readonly Guid guid_IAccessibleEx = new Guid("{F8B80ADA-2C44-48D0-89BE-5FF23C9CD875}");

        /// <summary>
        ///  The interface representing containers that manage selection.
        /// </summary>
        /// <remarks>
        ///  Client code uses this public interface; server implementers implent the
        ///  ISelectionProvider public interface instead.
        /// </remarks>
        [ComImport()]
        [ComVisible(true)]
        [Guid("fb8b03af-3bdf-48d4-bd36-1a65793be168")]
        [InterfaceType(ComInterfaceType.InterfaceIsIUnknown)]
        public interface ISelectionProvider
        {
            /// <summary>
            ///  Get the currently selected elements
            /// </summary>
            /// <returns>An AutomationElement array containing the currently selected elements</returns>
            [return: MarshalAs(UnmanagedType.SafeArray, SafeArraySubType = VarEnum.VT_UNKNOWN)]
            /* IRawElementProviderSimple */
            object[] GetSelection();

            /// <summary>
            ///  Indicates whether the control allows more than one element to be selected
            /// </summary>
            /// <returns>Boolean indicating whether the control allows more than one element to be selected</returns>
            /// <remarks>If this is false, then the control is a single-select ccntrol</remarks>
            bool CanSelectMultiple
            {
                [return: MarshalAs(UnmanagedType.Bool)]
                get;
            }

            /// <summary>
            ///  Indicates whether the control requires at least one element to be selected
            /// </summary>
            /// <returns>Boolean indicating whether the control requires at least one element to be selected</returns>
            /// <remarks>If this is false, then the control allows all elements to be unselected</remarks>
            bool IsSelectionRequired
            {
                [return: MarshalAs(UnmanagedType.Bool)]
                get;
            }
        }

        /// <summary>
        ///  Define a Selectable Item (only supported on logical elements that are a
        ///  child of an Element that supports SelectionPattern and is itself selectable).
        ///  This allows for manipulation of Selection from the element itself.
        /// </summary>
        [ComImport()]
        [InterfaceType(ComInterfaceType.InterfaceIsIUnknown)]
        [ComVisible(true)]
        [Guid("2acad808-b2d4-452d-a407-91ff1ad167b2")]
        public interface ISelectionItemProvider
        {
            /// <summary>
            ///  Sets the current element as the selection
            ///  This clears the selection from other elements in the container.
            /// </summary>
            void Select();

            /// <summary>
            ///  Adds current element to selection.
            /// </summary>
            void AddToSelection();

            /// <summary>
            ///  Removes current element from selection.
            /// </summary>
            void RemoveFromSelection();

            /// <summary>
            ///  Check whether an element is selected.
            /// </summary>
            /// <returns>Returns true if the element is selected.</returns>
            bool IsSelected { [return: MarshalAs(UnmanagedType.Bool)] get; }

            /// <summary>
            ///  The logical element that supports the SelectionPattern for this Item.
            /// </summary>
            /// <returns>Returns a IRawElementProviderSimple.</returns>
            IRawElementProviderSimple SelectionContainer { [return: MarshalAs(UnmanagedType.Interface)] get; }
        }

        /// <summary>
        ///  Implemented by providers which want to provide information about or want to
        ///  reposition contained HWND-based elements.
        /// </summary>
        [ComVisible(true)]
        [Guid("1d5df27c-8947-4425-b8d9-79787bb460b8")]
        [InterfaceType(ComInterfaceType.InterfaceIsIUnknown)]
        public interface IRawElementProviderHwndOverride : IRawElementProviderSimple
        {
            /// <summary>
            ///  Request a provider for the specified component. The returned provider can supply additional
            ///  properties or override properties of the specified component.
            /// </summary>
            /// <param name="hwnd">The window handle of the component.</param>
            /// <returns>Return the provider for the specified component, or null if the component is not being overridden.</returns>
            [return: MarshalAs(UnmanagedType.Interface)]
            IRawElementProviderSimple GetOverrideProviderForHwnd(IntPtr hwnd);
        }

        [ComImport()]
        [Guid("6D5140C1-7436-11CE-8034-00AA006009FA")]
        [InterfaceType(ComInterfaceType.InterfaceIsIUnknown)]
        internal interface IServiceProvider
        {
            [PreserveSig]
            int QueryService(ref Guid service, ref Guid riid, out IntPtr ppvObj);
        }

        [ComVisible(true)]
        [ComImport()]
        [InterfaceType(ComInterfaceType.InterfaceIsIUnknown)]
        [Guid("F8B80ADA-2C44-48D0-89BE-5FF23C9CD875")]
        internal interface IAccessibleEx
        {
            // Returns the IAccessibleEx for specified child. Returns
            // S_OK/NULL if this implementation does not use child ids,
            // or does not have an IAccessibleEx for the specified child,
            // or already represents a child element.
            // idChild must be normalized; ie. client must have previously
            // used get_accChild to check whether it actually has its own
            // IAccessible. Only idChild values that do not have a corresponding
            // IAccessible can be used here.

            [return: MarshalAs(UnmanagedType.IUnknown)]
            object GetObjectForChild(int idChild);

            // Returns an IAccessible and idChild pair for this IAccessibleEx.
            // Implementation must return fully normalized idChild values: ie.
            // it is not required to call get_accChild on the resulting pair.
            //
            // For IAccessible implementations that do not use child ids, this
            // just returns the corresponding IAccessible and CHILDID_SELF.
            [return: MarshalAs(UnmanagedType.I4)]
            [PreserveSig]
            int GetIAccessiblePair(
            [Out, MarshalAs(UnmanagedType.Interface)]
            out object /*UnsafeNativeMethods.IAccessible*/ ppAcc,
            [Out] out int pidChild);

            [return: MarshalAs(UnmanagedType.SafeArray, SafeArraySubType = VarEnum.VT_I4)]
            int[] GetRuntimeId();

            // Some wrapper-based implementations (notably UIABridge) can't reasonably wrap all
            // IRawElementProviderSimple elements returned as property values or patterns, so
            // these elements won't QI to IAccessibleEx. Where this is the case, the original
            // IAccessibleEx that the property was retreived from must implement this method
            // so that the client can get an IAccessibleEx.
            //
            // Usage for a client is as follows:
            // When an IRawElementProviderSimple is obtained as a property value,
            // - first try to QI to IAccessibleEx
            // - if that fails, call this method on the source IAccessibleEx
            [return: MarshalAs(UnmanagedType.I4)]
            [PreserveSig]
            int ConvertReturnedElement(
            [In, MarshalAs(UnmanagedType.Interface)]
            object /*UnsafeNativeMethods.IRawElementProviderSimple*/ pIn,
            [Out, MarshalAs(UnmanagedType.Interface)]
            out object /*UnsafeNativeMethods.IAccessibleEx*/ ppRetValOut);
        }

        [ComVisible(true)]
        [ComImport()]
        [Guid("d847d3a5-cab0-4a98-8c32-ecb45c59ad24")]
        [InterfaceType(ComInterfaceType.InterfaceIsIUnknown)]
        public interface IExpandCollapseProvider
        {
            /// <summary>
            ///  Blocking method that returns after the element has been expanded.
            /// </summary>
            void Expand();

            /// <summary>
            ///  Blocking method that returns after the element has been collapsed.
            /// </summary>
            void Collapse();

            ///<summary>indicates an element's current Collapsed or Expanded state</summary>
            ExpandCollapseState ExpandCollapseState
            {
                get;
            }
        }

        [ComVisible(true)]
        [ComImport()]
        [Guid("c7935180-6fb3-4201-b174-7df73adbf64a")]
        [InterfaceType(ComInterfaceType.InterfaceIsIUnknown)]
        public interface IValueProvider
        {
            /// <summary>
            ///  Request to set the value that this UI element is representing
            /// </summary>
            /// <param name="value">Value to set the UI to</param>
            void SetValue([MarshalAs(UnmanagedType.LPWStr)] string value);

            ///<summary>Value of a value control, as a a string.</summary>
            string Value
            {
                get;
            }

            ///<summary>Indicates that the value can only be read, not modified.
            ///returns True if the control is read-only</summary>
            bool IsReadOnly
            {
                [return: MarshalAs(UnmanagedType.Bool)] // CLR
                get;
            }
        }

        [ComImport()]
        [ComVisible(true)]
        [InterfaceType(ComInterfaceType.InterfaceIsIUnknown)]
        [Guid("36dc7aef-33e6-4691-afe1-2be7274b3d33")]
        public interface IRangeValueProvider
        {
            void SetValue(double value);

            double Value { get; }

            bool IsReadOnly { [return: MarshalAs(UnmanagedType.Bool)] get; }

            double Maximum { get; }

            double Minimum { get; }

            double LargeChange { get; }

            double SmallChange { get; }
        }

        [ComImport()]
        [ComVisible(true)]
        [Guid("D6DD68D1-86FD-4332-8666-9ABEDEA2D24C")]
        [InterfaceType(ComInterfaceType.InterfaceIsIUnknown)]
        public interface IRawElementProviderSimple
        {
            /// <summary>
            ///  Indicates the type of provider this is, for example, whether it is a client-side
            ///  or server-side provider.
            /// </summary>
            /// <remarks>
            ///  Providers must specify at least either one of ProviderOptions.ClientSideProvider
            ///  or ProviderOptions.ServerSideProvider.
            ///
            ///  UIAutomation treats different types of providers
            ///  differently - for example, events from server-side provider are broadcast to all listening
            ///  clients, whereas events from client-side providers remain in that client.
            /// </remarks>
            ProviderOptions ProviderOptions
            {
                get;
            }

            /// <summary>
            ///  Get a pattern interface from this object
            /// </summary>
            /// <param name="patternId">Identifier indicating the interface to return</param>
            /// <returns>Returns the interface as an object, if supported; otherwise returns null/</returns>
            [return: MarshalAs(UnmanagedType.IUnknown)]
            object GetPatternProvider(int patternId);

            /// <summary>
            ///  Request value of specified property from an element.
            /// </summary>
            /// <param name="propertyId">Identifier indicating the property to return</param>
            /// <returns>Returns a ValInfo indicating whether the element supports this property, or has no value for it.</returns>
            object GetPropertyValue(int propertyId);

            // Only native impl roots need to return something for this,
            // proxies always return null (cause we already know their HWNDs)
            // If proxies create themselves when handling winvents events, then they
            // also need to implement this so we can determine the HWND. Still only
            // lives on a root, however.
            /// <summary>
            ///  Returns a base provider for this element.
            ///
            ///  Typically only used by elements that correspond directly to a Win32 Window Handle,
            ///  in which case the implementation returns AutomationInteropProvider.BaseElementFromHandle( hwnd ).
            /// </summary>
            IRawElementProviderSimple HostRawElementProvider
            {
                get;
            }
        }

        /// <summary>
        ///  Directions for navigation the UIAutomation tree
        /// </summary>
        [ComVisible(true)]
        [Guid("670c3006-bf4c-428b-8534-e1848f645122")]
        public enum NavigateDirection
        {
            /// <summary>Navigate to parent</summary>
            Parent,
            /// <summary>Navigate to next sibling</summary>
            NextSibling,
            /// <summary>Navigate to previous sibling</summary>
            PreviousSibling,
            /// <summary>Navigate to first child</summary>
            FirstChild,
            /// <summary>Navigate to last child</summary>
            LastChild,
        }

        /// <summary>
        ///  Implemented by providers to expose elements that are part of
        ///  a structure more than one level deep. For simple one-level
        ///  structures which have no children, IRawElementProviderSimple
        ///  can be used instead.
        ///
        ///  The root node of the fragment must support the IRawElementProviderFragmentRoot
        ///  interface, which is derived from this, and has some additional methods.
        /// </summary>
        [ComVisible(true)]
        [Guid("f7063da8-8359-439c-9297-bbc5299a7d87")]
        [InterfaceType(ComInterfaceType.InterfaceIsIUnknown)]
        [ComImport()]
        public interface IRawElementProviderFragment : IRawElementProviderSimple
        {
            /// <summary>
            ///  Request to return the element in the specified direction
            /// </summary>
            /// <param name="direction">Indicates the direction in which to navigate</param>
            /// <returns>Returns the element in the specified direction</returns>
            [return: MarshalAs(UnmanagedType.IUnknown)]
            object /*IRawElementProviderFragment*/ Navigate(NavigateDirection direction);

            /// <summary>
            ///  Gets the runtime ID of an elemenent. This should be unique
            ///  among elements on a desktop.
            /// </summary>
            /// <remarks>
            ///  Proxy implementations should return null for the top-level proxy which
            ///  correpsonds to the HWND; and should return an array which starts
            ///  with AutomationInteropProvider.AppendRuntimeId, followed by values
            ///  which are then unique within that proxy's HWNDs.
            /// </remarks>
            int[] GetRuntimeId();

            /// <summary>
            ///  Return a bounding rectangle of this element
            /// </summary>
            NativeMethods.UiaRect BoundingRectangle
            {
                get;
            }

            /// <summary>
            ///  If this UI is capable of hosting other UI that also supports UIAutomation, and
            ///  the subtree rooted at this element contains such hosted UI fragments, this should return
            ///  an array of those fragments.
            ///
            ///  If this UI does not host other UI, it may return null.
            /// </summary>
            [return: MarshalAs(UnmanagedType.SafeArray, SafeArraySubType = VarEnum.VT_UNKNOWN)]
            object[] /*IRawElementProviderSimple[]*/ GetEmbeddedFragmentRoots();

            /// <summary>
            ///  Request that focus is set to this item.
            ///  The UIAutomation framework will ensure that the UI hosting this fragment is already
            ///  focused before calling this method, so this method should only update its internal
            ///  focus state; it should not attempt to give its own HWND the focus, for example.
            /// </summary>
            void SetFocus();

            /// <summary>
            ///  Return the element that is the root node of this fragment of UI.
            /// </summary>
            IRawElementProviderFragmentRoot FragmentRoot
            {
                [return: MarshalAs(UnmanagedType.Interface)]
                get;
            }
        }

        /// <summary>
        ///  The root element in a fragment of UI must support this interface. Other
        ///  elements in the same fragment need to support the IRawElementProviderFragment
        ///  interface.
        /// </summary>
        [ComVisible(true)]
        [Guid("620ce2a5-ab8f-40a9-86cb-de3c75599b58")]
        [InterfaceType(ComInterfaceType.InterfaceIsIUnknown)]
        [ComImport()]
        public interface IRawElementProviderFragmentRoot : IRawElementProviderFragment
        {
            /// <summary>
            ///  Return the child element at the specified point, if one exists,
            ///  otherwise return this element if the point is on this element,
            ///  otherwise return null.
            /// </summary>
            /// <param name="x">x coordinate of point to check</param>
            /// <param name="y">y coordinate of point to check</param>
            /// <returns>Return the child element at the specified point, if one exists,
            ///  otherwise return this element if the point is on this element,
            ///  otherwise return null.
            /// </returns>
            [return: MarshalAs(UnmanagedType.IUnknown)]
            object /*IRawElementProviderFragment*/ ElementProviderFromPoint(double x, double y);

            /// <summary>
            ///  Return the element in this fragment which has the keyboard focus,
            /// </summary>
            /// <returns>Return the element in this fragment which has the keyboard focus,
            ///  if any; otherwise return null.</returns>
            [return: MarshalAs(UnmanagedType.IUnknown)]
            object /*IRawElementProviderFragment*/ GetFocus();
        }

#pragma warning disable CA1712 // Don't prefix enum values with enum type
        [Flags]
        public enum ToggleState
        {
            ToggleState_Off = 0,
            ToggleState_On = 1,
            ToggleState_Indeterminate = 2
        }
#pragma warning restore CA1712

        [ComImport()]
        [ComVisible(true)]
        [Guid("56D00BD0-C4F4-433C-A836-1A52A57E0892")]
        [InterfaceType(ComInterfaceType.InterfaceIsIUnknown)]
        public interface IToggleProvider
        {
            void Toggle();

            ///<summary>indicates an element's current on or off state</summary>
            ToggleState ToggleState
            {
                get;
            }
        }

#pragma warning disable CA1712 // Don't prefix enum values with enum type
        [Flags]
        public enum RowOrColumnMajor
        {
            RowOrColumnMajor_RowMajor = 0,
            RowOrColumnMajor_ColumnMajor = 1,
            RowOrColumnMajor_Indeterminate = 2
        }
#pragma warning restore CA1712

        [ComImport()]
        [ComVisible(true)]
        [Guid("9c860395-97b3-490a-b52a-858cc22af166")]
        [InterfaceType(ComInterfaceType.InterfaceIsIUnknown)]
        public interface ITableProvider
        {
            [return: MarshalAs(UnmanagedType.SafeArray, SafeArraySubType = VarEnum.VT_UNKNOWN)]
            object[] /*IRawElementProviderSimple[]*/ GetRowHeaders();

            [return: MarshalAs(UnmanagedType.SafeArray, SafeArraySubType = VarEnum.VT_UNKNOWN)]
            object[] /*IRawElementProviderSimple[]*/ GetColumnHeaders();

            RowOrColumnMajor RowOrColumnMajor
            {
                get;
            }
        }

        [ComImport()]
        [ComVisible(true)]
        [Guid("b9734fa6-771f-4d78-9c90-2517999349cd")]
        [InterfaceType(ComInterfaceType.InterfaceIsIUnknown)]
        public interface ITableItemProvider
        {
            [return: MarshalAs(UnmanagedType.SafeArray, SafeArraySubType = VarEnum.VT_UNKNOWN)]
            object[] /*IRawElementProviderSimple[]*/ GetRowHeaderItems();

            [return: MarshalAs(UnmanagedType.SafeArray, SafeArraySubType = VarEnum.VT_UNKNOWN)]
            object[] /*IRawElementProviderSimple[]*/ GetColumnHeaderItems();
        }

        [ComImport()]
        [ComVisible(true)]
        [Guid("b17d6187-0907-464b-a168-0ef17a1572b1")]
        [InterfaceType(ComInterfaceType.InterfaceIsIUnknown)]
        public interface IGridProvider
        {
            [return: MarshalAs(UnmanagedType.IUnknown)]
            object /*IRawElementProviderSimple*/ GetItem(int row, int column);

            int RowCount
            {
                [return: MarshalAs(UnmanagedType.I4)]
                get;
            }

            int ColumnCount
            {
                [return: MarshalAs(UnmanagedType.I4)]
                get;
            }
        }

        [ComImport()]
        [ComVisible(true)]
        [Guid("d02541f1-fb81-4d64-ae32-f520f8a6dbd1")]
        [InterfaceType(ComInterfaceType.InterfaceIsIUnknown)]
        public interface IGridItemProvider
        {
            int Row
            {
                [return: MarshalAs(UnmanagedType.I4)]
                get;
            }

            int Column
            {
                [return: MarshalAs(UnmanagedType.I4)]
                get;
            }

            int RowSpan
            {
                [return: MarshalAs(UnmanagedType.I4)]
                get;
            }

            int ColumnSpan
            {
                [return: MarshalAs(UnmanagedType.I4)]
                get;
            }

            IRawElementProviderSimple ContainingGrid
            {
                [return: MarshalAs(UnmanagedType.Interface)]
                get;
            }
        }

        /// <summary>
        ///  Implemented by objects that have a single, unambiguous, action associated with them.
        ///  These objects are usually stateless, and invoking them does not change their own state,
        ///  but causes something to happen in the larger context of the app the control is in.
        ///
        ///  Examples of UI that implments this includes:
        ///  Push buttons
        ///  Hyperlinks
        ///  Menu items
        /// </summary>
        [ComImport()]
        [ComVisible(true)]
        [Guid("54fcb24b-e18e-47a2-b4d3-eccbe77599a2")]
        [InterfaceType(ComInterfaceType.InterfaceIsIUnknown)]
        public interface IInvokeProvider
        {
            /// <summary>
            ///  Request that the control initiate its action.
            ///  Should return immediately without blocking.
            ///  There is no way to determine what happened, when it happend, or whether
            ///  anything happened at all.
            /// </summary>
            void Invoke();
        }

        /// <summary>
        ///  Implemented by objects in a known Scrollable context, such as ListItems, ListViewItems, TreeViewItems, and Tabs.
        ///  This allows them to be scrolled into view using known API's based on the control in question.
        /// </summary>
        [ComImport()]
        [ComVisible(true)]
        [Guid("2360c714-4bf1-4b26-ba65-9b21316127eb")]
        [InterfaceType(ComInterfaceType.InterfaceIsIUnknown)]
        public interface IScrollItemProvider
        {
            /// <summary>
            ///  Scrolls the windows containing this automation element to make this element visible.
            ///  InvalidOperationException should be thrown if item becomes unable to be scrolled. Makes
            ///  no guarantees about where the item will be in the scrolled window.
            /// </summary>
            void ScrollIntoView();
        }

        [DllImport(ExternDll.User32, CharSet = CharSet.Auto, ExactSpelling = true, SetLastError = true)]
        internal static extern bool GetPhysicalCursorPos([In, Out] ref Interop.POINT pt);
>>>>>>> 922e4100
    }
}<|MERGE_RESOLUTION|>--- conflicted
+++ resolved
@@ -1,4 +1,4 @@
-﻿// Licensed to the .NET Foundation under one or more agreements.
+// Licensed to the .NET Foundation under one or more agreements.
 // The .NET Foundation licenses this file to you under the MIT license.
 // See the LICENSE file in the project root for more information.
 
@@ -197,60 +197,6 @@
         [DllImport(ExternDll.User32, ExactSpelling = true)]
         public static extern IntPtr ChildWindowFromPointEx(IntPtr hwndParent, Point pt, int uFlags);
 
-<<<<<<< HEAD
-=======
-        [DllImport(ExternDll.Kernel32, ExactSpelling = true, SetLastError = true)]
-        public static extern bool CloseHandle(HandleRef handle);
-
-        #region SendKeys SendInput functionality
-
-        [DllImport(ExternDll.User32, ExactSpelling = true, CharSet = CharSet.Auto)]
-        public static extern bool BlockInput([In, MarshalAs(UnmanagedType.Bool)] bool fBlockIt);
-
-        [DllImport(ExternDll.User32, ExactSpelling = true, SetLastError = true, CharSet = CharSet.Auto)]
-        public static extern uint SendInput(uint nInputs, NativeMethods.INPUT[] pInputs, int cbSize);
-
-        [DllImport(ExternDll.User32, SetLastError = true)]
-        internal static extern int SendInput(int nInputs, ref NativeMethods.INPUT input, int cbSize);
-
-        #endregion
-
-        [DllImport(ExternDll.User32, ExactSpelling = true)]
-        public static extern IntPtr GetDCEx(HandleRef hWnd, HandleRef hrgnClip, int flags);
-
-        // GetObject stuff
-        [DllImport(ExternDll.Gdi32, SetLastError = true, CharSet = CharSet.Auto)]
-        public static extern int GetObject(HandleRef hObject, int nSize, [In, Out] NativeMethods.BITMAP bm);
-
-        //HPALETTE
-        [DllImport(ExternDll.Gdi32, SetLastError = true, CharSet = CharSet.Auto)]
-        public static extern int GetObject(HandleRef hObject, int nSize, ref int nEntries);
-
-        [DllImport(ExternDll.User32)]
-        public static extern IntPtr CreateAcceleratorTable(/*ACCEL*/ HandleRef pentries, int cCount);
-
-        [DllImport(ExternDll.User32, ExactSpelling = true)]
-        public static extern bool DestroyAcceleratorTable(HandleRef hAccel);
-
-        [DllImport(ExternDll.User32, CharSet = CharSet.Auto)]
-        public static extern short VkKeyScan(char key);
-
-        [DllImport(ExternDll.User32, ExactSpelling = true, CharSet = CharSet.Auto)]
-        public static extern IntPtr GetCapture();
-
-        [DllImport(ExternDll.User32, ExactSpelling = true, CharSet = CharSet.Auto)]
-        public static extern IntPtr SetCapture(HandleRef hwnd);
-
-        [DllImport(ExternDll.User32, ExactSpelling = true, CharSet = CharSet.Auto)]
-        public static extern IntPtr GetFocus();
-
-        [DllImport(ExternDll.User32, ExactSpelling = true, CharSet = CharSet.Auto)]
-        public static extern bool GetCursorPos(out Point pt);
-
-        [DllImport(ExternDll.User32, ExactSpelling = true, CharSet = CharSet.Auto)]
-        public static extern short GetKeyState(int keyCode);
-
->>>>>>> 922e4100
         [DllImport(ExternDll.Kernel32, CharSet = CharSet.Auto)]
         public static extern uint GetShortPathName(string lpszLongPath, StringBuilder lpszShortPath, uint cchBuffer);
 
@@ -408,12 +354,6 @@
         public static extern IntPtr SendMessage(HandleRef hWnd, int msg, int wParam, ref Interop.ComCtl32.MCHITTESTINFO lParam);
 
         [DllImport(ExternDll.User32, CharSet = CharSet.Auto)]
-<<<<<<< HEAD
-=======
-        public static extern IntPtr SendMessage(HandleRef hWnd, int msg, int wParam, ref Interop.Kernel32.SYSTEMTIME lParam);
-
-        [DllImport(ExternDll.User32, CharSet = CharSet.Auto)]
->>>>>>> 922e4100
         public static extern IntPtr SendMessage(HandleRef hWnd, int msg, int wParam, NativeMethods.SYSTEMTIMEARRAY lParam);
 
         [DllImport(ExternDll.User32, CharSet = CharSet.Auto)]
@@ -630,336 +570,6 @@
             }
         }
 
-<<<<<<< HEAD
-=======
-        [ComImport(), Guid("00000121-0000-0000-C000-000000000046"), InterfaceType(ComInterfaceType.InterfaceIsIUnknown)]
-        public interface IOleDropSource
-        {
-            [PreserveSig]
-            int OleQueryContinueDrag(
-                int fEscapePressed,
-                [In, MarshalAs(UnmanagedType.U4)]
-                int grfKeyState);
-
-            [PreserveSig]
-            int OleGiveFeedback(
-                [In, MarshalAs(UnmanagedType.U4)]
-                int dwEffect);
-        }
-
-        [ComImport()]
-        [Guid("B196B289-BAB4-101A-B69C-00AA00341D07")]
-        [InterfaceType(ComInterfaceType.InterfaceIsIUnknown)]
-        public unsafe interface IOleControlSite
-        {
-            [PreserveSig]
-            int OnControlInfoChanged();
-
-            [PreserveSig]
-            int LockInPlaceActive(int fLock);
-
-            [PreserveSig]
-            int GetExtendedControl(
-                [Out, MarshalAs(UnmanagedType.IDispatch)]
-                out object ppDisp);
-
-            [PreserveSig]
-            Interop.HRESULT TransformCoords(
-                Point* pPtlHimetric,
-                PointF* pPtfContainer,
-                uint dwFlags);
-
-            [PreserveSig]
-            int TranslateAccelerator(
-                [In]
-                ref NativeMethods.MSG pMsg,
-                [In, MarshalAs(UnmanagedType.U4)]
-                int grfModifiers);
-
-            [PreserveSig]
-            int OnFocus(int fGotFocus);
-
-            [PreserveSig]
-            int ShowPropertyFrame();
-
-        }
-
-        [ComImport(), Guid("00000118-0000-0000-C000-000000000046"), InterfaceType(ComInterfaceType.InterfaceIsIUnknown)]
-        public interface IOleClientSite
-        {
-            [PreserveSig]
-            int SaveObject();
-
-            [PreserveSig]
-            int GetMoniker(
-                [In, MarshalAs(UnmanagedType.U4)]
-                int dwAssign,
-                [In, MarshalAs(UnmanagedType.U4)]
-                int dwWhichMoniker,
-                [Out, MarshalAs(UnmanagedType.Interface)]
-                out object moniker);
-
-            [PreserveSig]
-            int GetContainer(out IOleContainer container);
-
-            [PreserveSig]
-            int ShowObject();
-
-            [PreserveSig]
-            int OnShowWindow(int fShow);
-
-            [PreserveSig]
-            int RequestNewObjectLayout();
-        }
-
-        [ComImport(), Guid("00000119-0000-0000-C000-000000000046"), InterfaceType(ComInterfaceType.InterfaceIsIUnknown)]
-        public interface IOleInPlaceSite
-        {
-            IntPtr GetWindow();
-
-            [PreserveSig]
-            int ContextSensitiveHelp(int fEnterMode);
-
-            [PreserveSig]
-            int CanInPlaceActivate();
-
-            [PreserveSig]
-            int OnInPlaceActivate();
-
-            [PreserveSig]
-            int OnUIActivate();
-
-            [PreserveSig]
-            int GetWindowContext(
-                [Out, MarshalAs(UnmanagedType.Interface)]
-                out IOleInPlaceFrame ppFrame,
-                [Out, MarshalAs(UnmanagedType.Interface)]
-                out IOleInPlaceUIWindow ppDoc,
-                [Out]
-                NativeMethods.COMRECT lprcPosRect,
-                [Out]
-                NativeMethods.COMRECT lprcClipRect,
-                [In, Out]
-                NativeMethods.tagOIFI lpFrameInfo);
-
-            [PreserveSig]
-            Interop.HRESULT Scroll(
-                Size scrollExtant);
-
-            [PreserveSig]
-            int OnUIDeactivate(
-                int fUndoable);
-
-            [PreserveSig]
-            int OnInPlaceDeactivate();
-
-            [PreserveSig]
-            int DiscardUndoState();
-
-            [PreserveSig]
-            int DeactivateAndUndo();
-
-            [PreserveSig]
-            int OnPosRectChange(
-                [In]
-                NativeMethods.COMRECT lprcPosRect);
-        }
-
-        [ComImport(), Guid("742B0E01-14E6-101B-914E-00AA00300CAB"), InterfaceType(ComInterfaceType.InterfaceIsIUnknown)]
-        public interface ISimpleFrameSite
-        {
-            [PreserveSig]
-            int PreMessageFilter(
-                IntPtr hwnd,
-                [In, MarshalAs(UnmanagedType.U4)]
-                int msg,
-                IntPtr wp,
-                IntPtr lp,
-                [In, Out]
-                ref IntPtr plResult,
-                [In, Out, MarshalAs(UnmanagedType.U4)]
-                ref int pdwCookie);
-
-            [PreserveSig]
-            int PostMessageFilter(
-                IntPtr hwnd,
-                [In, MarshalAs(UnmanagedType.U4)]
-                int msg,
-                IntPtr wp,
-                IntPtr lp,
-                [In, Out]
-                ref IntPtr plResult,
-                [In, MarshalAs(UnmanagedType.U4)]
-                int dwCookie);
-        }
-
-        [ComImport(), Guid("40A050A0-3C31-101B-A82E-08002B2B2337"), InterfaceType(ComInterfaceType.InterfaceIsIUnknown)]
-        public interface IVBGetControl
-        {
-            [PreserveSig]
-            int EnumControls(
-                int dwOleContF,
-                int dwWhich,
-                [Out]
-                out IEnumUnknown ppenum);
-        }
-
-        [ComImport(), Guid("91733A60-3F4C-101B-A3F6-00AA0034E4E9"), InterfaceType(ComInterfaceType.InterfaceIsIUnknown)]
-        public interface IGetVBAObject
-        {
-            [PreserveSig]
-            int GetObject(
-                 [In]
-                ref Guid riid,
-                 [Out, MarshalAs(UnmanagedType.LPArray)]
-                IVBFormat[] rval,
-                 int dwReserved);
-        }
-
-        [ComImport(), Guid("9BFBBC02-EFF1-101A-84ED-00AA00341D07"), InterfaceType(ComInterfaceType.InterfaceIsIUnknown)]
-        public interface IPropertyNotifySink
-        {
-            void OnChanged(int dispID);
-
-            [PreserveSig]
-            int OnRequestEdit(int dispID);
-        }
-
-        [ComImport(), Guid("9849FD60-3768-101B-8D72-AE6164FFE3CF"), InterfaceType(ComInterfaceType.InterfaceIsIUnknown)]
-        public interface IVBFormat
-        {
-            [PreserveSig]
-            int Format(
-                [In]
-                ref object var,
-                IntPtr pszFormat,
-                IntPtr lpBuffer,
-                short cpBuffer,
-                int lcid,
-                short firstD,
-                short firstW,
-                [Out, MarshalAs(UnmanagedType.LPArray)]
-                short[] result);
-        }
-
-        [ComImport(), Guid("00000100-0000-0000-C000-000000000046"), InterfaceType(ComInterfaceType.InterfaceIsIUnknown)]
-        public interface IEnumUnknown
-        {
-            [PreserveSig]
-            int Next(
-                [In, MarshalAs(UnmanagedType.U4)]
-                int celt,
-                [Out]
-                IntPtr rgelt,
-                IntPtr pceltFetched);
-
-            [PreserveSig]
-            int Skip(
-                [In, MarshalAs(UnmanagedType.U4)]
-                int celt);
-
-            void Reset();
-
-            void Clone(
-                [Out]
-                out IEnumUnknown ppenum);
-        }
-
-        [ComImport(), Guid("0000011B-0000-0000-C000-000000000046"), InterfaceType(ComInterfaceType.InterfaceIsIUnknown)]
-        public interface IOleContainer
-        {
-            [PreserveSig]
-            int ParseDisplayName(
-                [In, MarshalAs(UnmanagedType.Interface)]
-                object pbc,
-                [In, MarshalAs(UnmanagedType.BStr)]
-                string pszDisplayName,
-                [Out, MarshalAs(UnmanagedType.LPArray)]
-                int[] pchEaten,
-                [Out, MarshalAs(UnmanagedType.LPArray)]
-                object[] ppmkOut);
-
-            [PreserveSig]
-            int EnumObjects(
-                [In, MarshalAs(UnmanagedType.U4)]
-                int grfFlags,
-                [Out]
-                out IEnumUnknown ppenum);
-
-            [PreserveSig]
-            int LockContainer(
-                bool fLock);
-        }
-
-        [ComImport(), Guid("00000116-0000-0000-C000-000000000046"), InterfaceType(ComInterfaceType.InterfaceIsIUnknown)]
-        public interface IOleInPlaceFrame
-        {
-            IntPtr GetWindow();
-
-            [PreserveSig]
-            int ContextSensitiveHelp(int fEnterMode);
-
-            [PreserveSig]
-            int GetBorder(
-                [Out]
-                NativeMethods.COMRECT lprectBorder);
-
-            [PreserveSig]
-            int RequestBorderSpace(
-                [In]
-                NativeMethods.COMRECT pborderwidths);
-
-            [PreserveSig]
-            int SetBorderSpace(
-                [In]
-                NativeMethods.COMRECT pborderwidths);
-
-            [PreserveSig]
-            int SetActiveObject(
-                [In, MarshalAs(UnmanagedType.Interface)]
-                IOleInPlaceActiveObject pActiveObject,
-                [In, MarshalAs(UnmanagedType.LPWStr)]
-                string pszObjName);
-
-            [PreserveSig]
-            int InsertMenus(
-                [In]
-                IntPtr hmenuShared,
-                [In, Out]
-                NativeMethods.tagOleMenuGroupWidths lpMenuWidths);
-
-            [PreserveSig]
-            int SetMenu(
-                [In]
-                IntPtr hmenuShared,
-                [In]
-                IntPtr holemenu,
-                [In]
-                IntPtr hwndActiveObject);
-
-            [PreserveSig]
-            int RemoveMenus(
-                [In]
-                IntPtr hmenuShared);
-
-            [PreserveSig]
-            int SetStatusText(
-                [In, MarshalAs(UnmanagedType.LPWStr)]
-                string pszStatusText);
-
-            [PreserveSig]
-            int EnableModeless(
-                bool fEnable);
-
-            [PreserveSig]
-            int TranslateAccelerator(
-                [In]
-                ref NativeMethods.MSG lpmsg,
-                [In, MarshalAs(UnmanagedType.U2)]
-                short wID);
-        }
-
->>>>>>> 922e4100
         // Used to control the webbrowser appearance and provide DTE to script via window.external
         [ComImport]
         [ComVisible(true)]
@@ -1590,13 +1200,8 @@
             HRESULT GetExtent(
                 Ole32.DVASPECT dwDrawAspect,
                 int lindex,
-<<<<<<< HEAD
                 Ole32.DVTARGETDEVICE* ptd,
-                Size *lpsizel);
-=======
-                NativeMethods.tagDVTARGETDEVICE ptd,
                 Size* lpsizel);
->>>>>>> 922e4100
         }
 
         [ComImport(), Guid("0000010C-0000-0000-C000-000000000046"), InterfaceType(ComInterfaceType.InterfaceIsIUnknown)]
@@ -2100,686 +1705,8 @@
                 public string lpApplicationName;
             }
         }
-<<<<<<< HEAD
-=======
-
-        // UIAutomationCore methods
-
-        [DllImport(ExternDll.UiaCore, CharSet = CharSet.Unicode)]
-        internal static extern int UiaHostProviderFromHwnd(HandleRef hwnd, out IRawElementProviderSimple provider);
-
-        [DllImport(ExternDll.UiaCore, CharSet = CharSet.Unicode)]
-        internal static extern IntPtr UiaReturnRawElementProvider(HandleRef hwnd, IntPtr wParam, IntPtr lParam, IRawElementProviderSimple el);
-
-        [DllImport(ExternDll.UiaCore, CharSet = CharSet.Unicode)]
-        internal static extern bool UiaClientsAreListening();
-
-        [DllImport(ExternDll.UiaCore, CharSet = CharSet.Unicode, SetLastError = true)]
-        internal static extern int UiaRaiseAutomationEvent(IRawElementProviderSimple provider, int id);
-
-        [DllImport(ExternDll.UiaCore, CharSet = CharSet.Unicode, SetLastError = true)]
-        internal static extern int UiaRaiseAutomationPropertyChangedEvent(IRawElementProviderSimple provider, int id, object oldValue, object newValue);
-
-        [DllImport(ExternDll.UiaCore, CharSet = CharSet.Unicode, SetLastError = true)]
-        internal static extern int UiaRaiseNotificationEvent(
-            IRawElementProviderSimple provider,
-            Automation.AutomationNotificationKind notificationKind,
-            Automation.AutomationNotificationProcessing notificationProcessing,
-            string notificationText,
-            string activityId);
-
-        [DllImport(ExternDll.UiaCore, CharSet = CharSet.Unicode)]
-        internal static extern int UiaRaiseStructureChangedEvent(IRawElementProviderSimple provider, StructureChangeType structureChangeType, int[] runtimeId, int runtimeIdLen);
-
-        // UIAutomation interfaces and enums
-        // obtained from UIAutomation source code
-
-        /// <summary>
-        ///  Logical structure change flags
-        /// </summary>
-        [ComVisible(true)]
-        [Guid("e4cfef41-071d-472c-a65c-c14f59ea81eb")]
-        public enum StructureChangeType
-        {
-            /// <summary>Logical child added</summary>
-            ChildAdded,
-            /// <summary>Logical child removed</summary>
-            ChildRemoved,
-            /// <summary>Logical children invalidated</summary>
-            ChildrenInvalidated,
-            /// <summary>Logical children were bulk added</summary>
-            ChildrenBulkAdded,
-            /// <summary>Logical children were bulk removed</summary>
-            ChildrenBulkRemoved,
-            /// <summary>The order of the children below their parent has changed.</summary>
-            ChildrenReordered,
-        }
-
-        [ComVisible(true)]
-        [Guid("76d12d7e-b227-4417-9ce2-42642ffa896a")]
-        public enum ExpandCollapseState
-        {
-            /// <summary>No children are showing</summary>
-            Collapsed,
-            /// <summary>All children are showing</summary>
-            Expanded,
-            /// <summary>Not all children are showing</summary>
-            PartiallyExpanded,
-            /// <summary>Does not expand or collapse</summary>
-            LeafNode
-        }
-
-        [Flags]
-        public enum ProviderOptions
-        {
-            /// <summary>Indicates that this is a client-side provider</summary>
-            ClientSideProvider = 0x0001,
-            /// <summary>Indicates that this is a server-side provider</summary>
-            ServerSideProvider = 0x0002,
-            /// <summary>Indicates that this is a non-client-area provider</summary>
-            NonClientAreaProvider = 0x0004,
-            /// <summary>Indicates that this is an override provider</summary>
-            OverrideProvider = 0x0008,
-
-            /// <summary>Indicates that this provider handles its own focus, and does not want
-            ///  UIA to set focus to the nearest HWND on its behalf when AutomationElement.SetFocus
-            ///  is used. This option is typically used by providers for HWNDs that appear to take
-            ///  focus without actually receiving actual Win32 focus, such as menus and dropdowns</summary>
-            ProviderOwnsSetFocus = 0x0010,
-
-            /// <summary>Indicates that this provider expects to be called according to COM threading rules:
-            ///  if the provider is in a Single-Threaded Apartment, it will be called only on the apartment
-            ///  thread. Only Server-side providers can use this option.</summary>
-            UseComThreading = 0x0020
-        }
-
-        public static readonly Guid guid_IAccessibleEx = new Guid("{F8B80ADA-2C44-48D0-89BE-5FF23C9CD875}");
-
-        /// <summary>
-        ///  The interface representing containers that manage selection.
-        /// </summary>
-        /// <remarks>
-        ///  Client code uses this public interface; server implementers implent the
-        ///  ISelectionProvider public interface instead.
-        /// </remarks>
-        [ComImport()]
-        [ComVisible(true)]
-        [Guid("fb8b03af-3bdf-48d4-bd36-1a65793be168")]
-        [InterfaceType(ComInterfaceType.InterfaceIsIUnknown)]
-        public interface ISelectionProvider
-        {
-            /// <summary>
-            ///  Get the currently selected elements
-            /// </summary>
-            /// <returns>An AutomationElement array containing the currently selected elements</returns>
-            [return: MarshalAs(UnmanagedType.SafeArray, SafeArraySubType = VarEnum.VT_UNKNOWN)]
-            /* IRawElementProviderSimple */
-            object[] GetSelection();
-
-            /// <summary>
-            ///  Indicates whether the control allows more than one element to be selected
-            /// </summary>
-            /// <returns>Boolean indicating whether the control allows more than one element to be selected</returns>
-            /// <remarks>If this is false, then the control is a single-select ccntrol</remarks>
-            bool CanSelectMultiple
-            {
-                [return: MarshalAs(UnmanagedType.Bool)]
-                get;
-            }
-
-            /// <summary>
-            ///  Indicates whether the control requires at least one element to be selected
-            /// </summary>
-            /// <returns>Boolean indicating whether the control requires at least one element to be selected</returns>
-            /// <remarks>If this is false, then the control allows all elements to be unselected</remarks>
-            bool IsSelectionRequired
-            {
-                [return: MarshalAs(UnmanagedType.Bool)]
-                get;
-            }
-        }
-
-        /// <summary>
-        ///  Define a Selectable Item (only supported on logical elements that are a
-        ///  child of an Element that supports SelectionPattern and is itself selectable).
-        ///  This allows for manipulation of Selection from the element itself.
-        /// </summary>
-        [ComImport()]
-        [InterfaceType(ComInterfaceType.InterfaceIsIUnknown)]
-        [ComVisible(true)]
-        [Guid("2acad808-b2d4-452d-a407-91ff1ad167b2")]
-        public interface ISelectionItemProvider
-        {
-            /// <summary>
-            ///  Sets the current element as the selection
-            ///  This clears the selection from other elements in the container.
-            /// </summary>
-            void Select();
-
-            /// <summary>
-            ///  Adds current element to selection.
-            /// </summary>
-            void AddToSelection();
-
-            /// <summary>
-            ///  Removes current element from selection.
-            /// </summary>
-            void RemoveFromSelection();
-
-            /// <summary>
-            ///  Check whether an element is selected.
-            /// </summary>
-            /// <returns>Returns true if the element is selected.</returns>
-            bool IsSelected { [return: MarshalAs(UnmanagedType.Bool)] get; }
-
-            /// <summary>
-            ///  The logical element that supports the SelectionPattern for this Item.
-            /// </summary>
-            /// <returns>Returns a IRawElementProviderSimple.</returns>
-            IRawElementProviderSimple SelectionContainer { [return: MarshalAs(UnmanagedType.Interface)] get; }
-        }
-
-        /// <summary>
-        ///  Implemented by providers which want to provide information about or want to
-        ///  reposition contained HWND-based elements.
-        /// </summary>
-        [ComVisible(true)]
-        [Guid("1d5df27c-8947-4425-b8d9-79787bb460b8")]
-        [InterfaceType(ComInterfaceType.InterfaceIsIUnknown)]
-        public interface IRawElementProviderHwndOverride : IRawElementProviderSimple
-        {
-            /// <summary>
-            ///  Request a provider for the specified component. The returned provider can supply additional
-            ///  properties or override properties of the specified component.
-            /// </summary>
-            /// <param name="hwnd">The window handle of the component.</param>
-            /// <returns>Return the provider for the specified component, or null if the component is not being overridden.</returns>
-            [return: MarshalAs(UnmanagedType.Interface)]
-            IRawElementProviderSimple GetOverrideProviderForHwnd(IntPtr hwnd);
-        }
-
-        [ComImport()]
-        [Guid("6D5140C1-7436-11CE-8034-00AA006009FA")]
-        [InterfaceType(ComInterfaceType.InterfaceIsIUnknown)]
-        internal interface IServiceProvider
-        {
-            [PreserveSig]
-            int QueryService(ref Guid service, ref Guid riid, out IntPtr ppvObj);
-        }
-
-        [ComVisible(true)]
-        [ComImport()]
-        [InterfaceType(ComInterfaceType.InterfaceIsIUnknown)]
-        [Guid("F8B80ADA-2C44-48D0-89BE-5FF23C9CD875")]
-        internal interface IAccessibleEx
-        {
-            // Returns the IAccessibleEx for specified child. Returns
-            // S_OK/NULL if this implementation does not use child ids,
-            // or does not have an IAccessibleEx for the specified child,
-            // or already represents a child element.
-            // idChild must be normalized; ie. client must have previously
-            // used get_accChild to check whether it actually has its own
-            // IAccessible. Only idChild values that do not have a corresponding
-            // IAccessible can be used here.
-
-            [return: MarshalAs(UnmanagedType.IUnknown)]
-            object GetObjectForChild(int idChild);
-
-            // Returns an IAccessible and idChild pair for this IAccessibleEx.
-            // Implementation must return fully normalized idChild values: ie.
-            // it is not required to call get_accChild on the resulting pair.
-            //
-            // For IAccessible implementations that do not use child ids, this
-            // just returns the corresponding IAccessible and CHILDID_SELF.
-            [return: MarshalAs(UnmanagedType.I4)]
-            [PreserveSig]
-            int GetIAccessiblePair(
-            [Out, MarshalAs(UnmanagedType.Interface)]
-            out object /*UnsafeNativeMethods.IAccessible*/ ppAcc,
-            [Out] out int pidChild);
-
-            [return: MarshalAs(UnmanagedType.SafeArray, SafeArraySubType = VarEnum.VT_I4)]
-            int[] GetRuntimeId();
-
-            // Some wrapper-based implementations (notably UIABridge) can't reasonably wrap all
-            // IRawElementProviderSimple elements returned as property values or patterns, so
-            // these elements won't QI to IAccessibleEx. Where this is the case, the original
-            // IAccessibleEx that the property was retreived from must implement this method
-            // so that the client can get an IAccessibleEx.
-            //
-            // Usage for a client is as follows:
-            // When an IRawElementProviderSimple is obtained as a property value,
-            // - first try to QI to IAccessibleEx
-            // - if that fails, call this method on the source IAccessibleEx
-            [return: MarshalAs(UnmanagedType.I4)]
-            [PreserveSig]
-            int ConvertReturnedElement(
-            [In, MarshalAs(UnmanagedType.Interface)]
-            object /*UnsafeNativeMethods.IRawElementProviderSimple*/ pIn,
-            [Out, MarshalAs(UnmanagedType.Interface)]
-            out object /*UnsafeNativeMethods.IAccessibleEx*/ ppRetValOut);
-        }
-
-        [ComVisible(true)]
-        [ComImport()]
-        [Guid("d847d3a5-cab0-4a98-8c32-ecb45c59ad24")]
-        [InterfaceType(ComInterfaceType.InterfaceIsIUnknown)]
-        public interface IExpandCollapseProvider
-        {
-            /// <summary>
-            ///  Blocking method that returns after the element has been expanded.
-            /// </summary>
-            void Expand();
-
-            /// <summary>
-            ///  Blocking method that returns after the element has been collapsed.
-            /// </summary>
-            void Collapse();
-
-            ///<summary>indicates an element's current Collapsed or Expanded state</summary>
-            ExpandCollapseState ExpandCollapseState
-            {
-                get;
-            }
-        }
-
-        [ComVisible(true)]
-        [ComImport()]
-        [Guid("c7935180-6fb3-4201-b174-7df73adbf64a")]
-        [InterfaceType(ComInterfaceType.InterfaceIsIUnknown)]
-        public interface IValueProvider
-        {
-            /// <summary>
-            ///  Request to set the value that this UI element is representing
-            /// </summary>
-            /// <param name="value">Value to set the UI to</param>
-            void SetValue([MarshalAs(UnmanagedType.LPWStr)] string value);
-
-            ///<summary>Value of a value control, as a a string.</summary>
-            string Value
-            {
-                get;
-            }
-
-            ///<summary>Indicates that the value can only be read, not modified.
-            ///returns True if the control is read-only</summary>
-            bool IsReadOnly
-            {
-                [return: MarshalAs(UnmanagedType.Bool)] // CLR
-                get;
-            }
-        }
-
-        [ComImport()]
-        [ComVisible(true)]
-        [InterfaceType(ComInterfaceType.InterfaceIsIUnknown)]
-        [Guid("36dc7aef-33e6-4691-afe1-2be7274b3d33")]
-        public interface IRangeValueProvider
-        {
-            void SetValue(double value);
-
-            double Value { get; }
-
-            bool IsReadOnly { [return: MarshalAs(UnmanagedType.Bool)] get; }
-
-            double Maximum { get; }
-
-            double Minimum { get; }
-
-            double LargeChange { get; }
-
-            double SmallChange { get; }
-        }
-
-        [ComImport()]
-        [ComVisible(true)]
-        [Guid("D6DD68D1-86FD-4332-8666-9ABEDEA2D24C")]
-        [InterfaceType(ComInterfaceType.InterfaceIsIUnknown)]
-        public interface IRawElementProviderSimple
-        {
-            /// <summary>
-            ///  Indicates the type of provider this is, for example, whether it is a client-side
-            ///  or server-side provider.
-            /// </summary>
-            /// <remarks>
-            ///  Providers must specify at least either one of ProviderOptions.ClientSideProvider
-            ///  or ProviderOptions.ServerSideProvider.
-            ///
-            ///  UIAutomation treats different types of providers
-            ///  differently - for example, events from server-side provider are broadcast to all listening
-            ///  clients, whereas events from client-side providers remain in that client.
-            /// </remarks>
-            ProviderOptions ProviderOptions
-            {
-                get;
-            }
-
-            /// <summary>
-            ///  Get a pattern interface from this object
-            /// </summary>
-            /// <param name="patternId">Identifier indicating the interface to return</param>
-            /// <returns>Returns the interface as an object, if supported; otherwise returns null/</returns>
-            [return: MarshalAs(UnmanagedType.IUnknown)]
-            object GetPatternProvider(int patternId);
-
-            /// <summary>
-            ///  Request value of specified property from an element.
-            /// </summary>
-            /// <param name="propertyId">Identifier indicating the property to return</param>
-            /// <returns>Returns a ValInfo indicating whether the element supports this property, or has no value for it.</returns>
-            object GetPropertyValue(int propertyId);
-
-            // Only native impl roots need to return something for this,
-            // proxies always return null (cause we already know their HWNDs)
-            // If proxies create themselves when handling winvents events, then they
-            // also need to implement this so we can determine the HWND. Still only
-            // lives on a root, however.
-            /// <summary>
-            ///  Returns a base provider for this element.
-            ///
-            ///  Typically only used by elements that correspond directly to a Win32 Window Handle,
-            ///  in which case the implementation returns AutomationInteropProvider.BaseElementFromHandle( hwnd ).
-            /// </summary>
-            IRawElementProviderSimple HostRawElementProvider
-            {
-                get;
-            }
-        }
-
-        /// <summary>
-        ///  Directions for navigation the UIAutomation tree
-        /// </summary>
-        [ComVisible(true)]
-        [Guid("670c3006-bf4c-428b-8534-e1848f645122")]
-        public enum NavigateDirection
-        {
-            /// <summary>Navigate to parent</summary>
-            Parent,
-            /// <summary>Navigate to next sibling</summary>
-            NextSibling,
-            /// <summary>Navigate to previous sibling</summary>
-            PreviousSibling,
-            /// <summary>Navigate to first child</summary>
-            FirstChild,
-            /// <summary>Navigate to last child</summary>
-            LastChild,
-        }
-
-        /// <summary>
-        ///  Implemented by providers to expose elements that are part of
-        ///  a structure more than one level deep. For simple one-level
-        ///  structures which have no children, IRawElementProviderSimple
-        ///  can be used instead.
-        ///
-        ///  The root node of the fragment must support the IRawElementProviderFragmentRoot
-        ///  interface, which is derived from this, and has some additional methods.
-        /// </summary>
-        [ComVisible(true)]
-        [Guid("f7063da8-8359-439c-9297-bbc5299a7d87")]
-        [InterfaceType(ComInterfaceType.InterfaceIsIUnknown)]
-        [ComImport()]
-        public interface IRawElementProviderFragment : IRawElementProviderSimple
-        {
-            /// <summary>
-            ///  Request to return the element in the specified direction
-            /// </summary>
-            /// <param name="direction">Indicates the direction in which to navigate</param>
-            /// <returns>Returns the element in the specified direction</returns>
-            [return: MarshalAs(UnmanagedType.IUnknown)]
-            object /*IRawElementProviderFragment*/ Navigate(NavigateDirection direction);
-
-            /// <summary>
-            ///  Gets the runtime ID of an elemenent. This should be unique
-            ///  among elements on a desktop.
-            /// </summary>
-            /// <remarks>
-            ///  Proxy implementations should return null for the top-level proxy which
-            ///  correpsonds to the HWND; and should return an array which starts
-            ///  with AutomationInteropProvider.AppendRuntimeId, followed by values
-            ///  which are then unique within that proxy's HWNDs.
-            /// </remarks>
-            int[] GetRuntimeId();
-
-            /// <summary>
-            ///  Return a bounding rectangle of this element
-            /// </summary>
-            NativeMethods.UiaRect BoundingRectangle
-            {
-                get;
-            }
-
-            /// <summary>
-            ///  If this UI is capable of hosting other UI that also supports UIAutomation, and
-            ///  the subtree rooted at this element contains such hosted UI fragments, this should return
-            ///  an array of those fragments.
-            ///
-            ///  If this UI does not host other UI, it may return null.
-            /// </summary>
-            [return: MarshalAs(UnmanagedType.SafeArray, SafeArraySubType = VarEnum.VT_UNKNOWN)]
-            object[] /*IRawElementProviderSimple[]*/ GetEmbeddedFragmentRoots();
-
-            /// <summary>
-            ///  Request that focus is set to this item.
-            ///  The UIAutomation framework will ensure that the UI hosting this fragment is already
-            ///  focused before calling this method, so this method should only update its internal
-            ///  focus state; it should not attempt to give its own HWND the focus, for example.
-            /// </summary>
-            void SetFocus();
-
-            /// <summary>
-            ///  Return the element that is the root node of this fragment of UI.
-            /// </summary>
-            IRawElementProviderFragmentRoot FragmentRoot
-            {
-                [return: MarshalAs(UnmanagedType.Interface)]
-                get;
-            }
-        }
-
-        /// <summary>
-        ///  The root element in a fragment of UI must support this interface. Other
-        ///  elements in the same fragment need to support the IRawElementProviderFragment
-        ///  interface.
-        /// </summary>
-        [ComVisible(true)]
-        [Guid("620ce2a5-ab8f-40a9-86cb-de3c75599b58")]
-        [InterfaceType(ComInterfaceType.InterfaceIsIUnknown)]
-        [ComImport()]
-        public interface IRawElementProviderFragmentRoot : IRawElementProviderFragment
-        {
-            /// <summary>
-            ///  Return the child element at the specified point, if one exists,
-            ///  otherwise return this element if the point is on this element,
-            ///  otherwise return null.
-            /// </summary>
-            /// <param name="x">x coordinate of point to check</param>
-            /// <param name="y">y coordinate of point to check</param>
-            /// <returns>Return the child element at the specified point, if one exists,
-            ///  otherwise return this element if the point is on this element,
-            ///  otherwise return null.
-            /// </returns>
-            [return: MarshalAs(UnmanagedType.IUnknown)]
-            object /*IRawElementProviderFragment*/ ElementProviderFromPoint(double x, double y);
-
-            /// <summary>
-            ///  Return the element in this fragment which has the keyboard focus,
-            /// </summary>
-            /// <returns>Return the element in this fragment which has the keyboard focus,
-            ///  if any; otherwise return null.</returns>
-            [return: MarshalAs(UnmanagedType.IUnknown)]
-            object /*IRawElementProviderFragment*/ GetFocus();
-        }
-
-#pragma warning disable CA1712 // Don't prefix enum values with enum type
-        [Flags]
-        public enum ToggleState
-        {
-            ToggleState_Off = 0,
-            ToggleState_On = 1,
-            ToggleState_Indeterminate = 2
-        }
-#pragma warning restore CA1712
-
-        [ComImport()]
-        [ComVisible(true)]
-        [Guid("56D00BD0-C4F4-433C-A836-1A52A57E0892")]
-        [InterfaceType(ComInterfaceType.InterfaceIsIUnknown)]
-        public interface IToggleProvider
-        {
-            void Toggle();
-
-            ///<summary>indicates an element's current on or off state</summary>
-            ToggleState ToggleState
-            {
-                get;
-            }
-        }
-
-#pragma warning disable CA1712 // Don't prefix enum values with enum type
-        [Flags]
-        public enum RowOrColumnMajor
-        {
-            RowOrColumnMajor_RowMajor = 0,
-            RowOrColumnMajor_ColumnMajor = 1,
-            RowOrColumnMajor_Indeterminate = 2
-        }
-#pragma warning restore CA1712
-
-        [ComImport()]
-        [ComVisible(true)]
-        [Guid("9c860395-97b3-490a-b52a-858cc22af166")]
-        [InterfaceType(ComInterfaceType.InterfaceIsIUnknown)]
-        public interface ITableProvider
-        {
-            [return: MarshalAs(UnmanagedType.SafeArray, SafeArraySubType = VarEnum.VT_UNKNOWN)]
-            object[] /*IRawElementProviderSimple[]*/ GetRowHeaders();
-
-            [return: MarshalAs(UnmanagedType.SafeArray, SafeArraySubType = VarEnum.VT_UNKNOWN)]
-            object[] /*IRawElementProviderSimple[]*/ GetColumnHeaders();
-
-            RowOrColumnMajor RowOrColumnMajor
-            {
-                get;
-            }
-        }
-
-        [ComImport()]
-        [ComVisible(true)]
-        [Guid("b9734fa6-771f-4d78-9c90-2517999349cd")]
-        [InterfaceType(ComInterfaceType.InterfaceIsIUnknown)]
-        public interface ITableItemProvider
-        {
-            [return: MarshalAs(UnmanagedType.SafeArray, SafeArraySubType = VarEnum.VT_UNKNOWN)]
-            object[] /*IRawElementProviderSimple[]*/ GetRowHeaderItems();
-
-            [return: MarshalAs(UnmanagedType.SafeArray, SafeArraySubType = VarEnum.VT_UNKNOWN)]
-            object[] /*IRawElementProviderSimple[]*/ GetColumnHeaderItems();
-        }
-
-        [ComImport()]
-        [ComVisible(true)]
-        [Guid("b17d6187-0907-464b-a168-0ef17a1572b1")]
-        [InterfaceType(ComInterfaceType.InterfaceIsIUnknown)]
-        public interface IGridProvider
-        {
-            [return: MarshalAs(UnmanagedType.IUnknown)]
-            object /*IRawElementProviderSimple*/ GetItem(int row, int column);
-
-            int RowCount
-            {
-                [return: MarshalAs(UnmanagedType.I4)]
-                get;
-            }
-
-            int ColumnCount
-            {
-                [return: MarshalAs(UnmanagedType.I4)]
-                get;
-            }
-        }
-
-        [ComImport()]
-        [ComVisible(true)]
-        [Guid("d02541f1-fb81-4d64-ae32-f520f8a6dbd1")]
-        [InterfaceType(ComInterfaceType.InterfaceIsIUnknown)]
-        public interface IGridItemProvider
-        {
-            int Row
-            {
-                [return: MarshalAs(UnmanagedType.I4)]
-                get;
-            }
-
-            int Column
-            {
-                [return: MarshalAs(UnmanagedType.I4)]
-                get;
-            }
-
-            int RowSpan
-            {
-                [return: MarshalAs(UnmanagedType.I4)]
-                get;
-            }
-
-            int ColumnSpan
-            {
-                [return: MarshalAs(UnmanagedType.I4)]
-                get;
-            }
-
-            IRawElementProviderSimple ContainingGrid
-            {
-                [return: MarshalAs(UnmanagedType.Interface)]
-                get;
-            }
-        }
-
-        /// <summary>
-        ///  Implemented by objects that have a single, unambiguous, action associated with them.
-        ///  These objects are usually stateless, and invoking them does not change their own state,
-        ///  but causes something to happen in the larger context of the app the control is in.
-        ///
-        ///  Examples of UI that implments this includes:
-        ///  Push buttons
-        ///  Hyperlinks
-        ///  Menu items
-        /// </summary>
-        [ComImport()]
-        [ComVisible(true)]
-        [Guid("54fcb24b-e18e-47a2-b4d3-eccbe77599a2")]
-        [InterfaceType(ComInterfaceType.InterfaceIsIUnknown)]
-        public interface IInvokeProvider
-        {
-            /// <summary>
-            ///  Request that the control initiate its action.
-            ///  Should return immediately without blocking.
-            ///  There is no way to determine what happened, when it happend, or whether
-            ///  anything happened at all.
-            /// </summary>
-            void Invoke();
-        }
-
-        /// <summary>
-        ///  Implemented by objects in a known Scrollable context, such as ListItems, ListViewItems, TreeViewItems, and Tabs.
-        ///  This allows them to be scrolled into view using known API's based on the control in question.
-        /// </summary>
-        [ComImport()]
-        [ComVisible(true)]
-        [Guid("2360c714-4bf1-4b26-ba65-9b21316127eb")]
-        [InterfaceType(ComInterfaceType.InterfaceIsIUnknown)]
-        public interface IScrollItemProvider
-        {
-            /// <summary>
-            ///  Scrolls the windows containing this automation element to make this element visible.
-            ///  InvalidOperationException should be thrown if item becomes unable to be scrolled. Makes
-            ///  no guarantees about where the item will be in the scrolled window.
-            /// </summary>
-            void ScrollIntoView();
-        }
 
         [DllImport(ExternDll.User32, CharSet = CharSet.Auto, ExactSpelling = true, SetLastError = true)]
         internal static extern bool GetPhysicalCursorPos([In, Out] ref Interop.POINT pt);
->>>>>>> 922e4100
     }
 }