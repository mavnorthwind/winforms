--- conflicted
+++ resolved
@@ -46,105 +46,6 @@
             Name = name;
         }
 
-<<<<<<< HEAD
-=======
-        /// <summary>
-        ///  Constructs the new instance of the accessibility object for this ToolStripComboBox ToolStrip item.
-        /// </summary>
-        /// <returns>
-        ///  The new instance of the accessibility object for this ToolStripComboBox ToolStrip item
-        /// </returns>
-        protected override AccessibleObject CreateAccessibilityInstance()
-        {
-            return new ToolStripComboBoxAccessibleObject(this);
-        }
-
-        /// <summary>
-        /// Defines the ToolStripComboBox AccessibleObject.
-        /// </summary>
-        [Runtime.InteropServices.ComVisible(true)]
-        internal class ToolStripComboBoxAccessibleObject : ToolStripItemAccessibleObject
-        {
-            private readonly ToolStripComboBox ownerItem = null;
-
-            /// <summary>
-            /// Initializes the new instance of ToolStripComboBoxAccessibleObject.
-            /// </summary>
-            /// <param name="ownerItem">The owning ToolStripComboBox.</param>
-            public ToolStripComboBoxAccessibleObject(ToolStripComboBox ownerItem) : base(ownerItem)
-            {
-                this.ownerItem = ownerItem;
-            }
-
-            /// <summary>
-            /// Gets a description of the default action for an object.
-            /// </summary>
-            public override string DefaultAction
-            {
-                get
-                {
-                    // Note: empty value is provided due to this Accessible object
-                    // represents the control container but not the contained ComboBox
-                    // control itself.
-                    return string.Empty;
-                }
-            }
-
-            /// <summary>
-            /// Performs the default action associated with this accessible object.
-            /// </summary>
-            public override void DoDefaultAction()
-            {
-                // Do nothing.
-            }
-
-            /// <summary>
-            /// Gets the role of this accessible object.
-            /// </summary>
-            public override AccessibleRole Role
-            {
-                get
-                {
-                    AccessibleRole role = Owner.AccessibleRole;
-                    if (role != AccessibleRole.Default)
-                    {
-                        return role;
-                    }
-
-                    return AccessibleRole.ComboBox;
-                }
-            }
-
-            /// <summary>
-            /// Request to return the element in the specified direction.
-            /// </summary>
-            /// <param name="direction">Indicates the direction in which to navigate.</param>
-            /// <returns>Returns the element in the specified direction.</returns>
-            internal override UnsafeNativeMethods.IRawElementProviderFragment FragmentNavigate(UnsafeNativeMethods.NavigateDirection direction)
-            {
-                if (direction == UnsafeNativeMethods.NavigateDirection.FirstChild ||
-                    direction == UnsafeNativeMethods.NavigateDirection.LastChild)
-                {
-                    return ownerItem.ComboBox.AccessibilityObject;
-                }
-
-                // Handle Parent and other directions in base ToolStripItem.FragmentNavigate() method.
-                return base.FragmentNavigate(direction);
-            }
-
-            /// <summary>
-            /// Return the element that is the root node of this fragment of UI.
-            /// </summary>
-            internal override UnsafeNativeMethods.IRawElementProviderFragmentRoot FragmentRoot
-            {
-                get
-                {
-                    return ownerItem.RootToolStrip.AccessibilityObject;
-                }
-            }
-        }
-
->>>>>>> cc1e4274
         [EditorBrowsable(EditorBrowsableState.Never)]
         public ToolStripComboBox(Control c) : base(c)
         {
