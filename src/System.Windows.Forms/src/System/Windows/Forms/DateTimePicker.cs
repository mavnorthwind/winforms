﻿// Licensed to the .NET Foundation under one or more agreements.
// The .NET Foundation licenses this file to you under the MIT license.
// See the LICENSE file in the project root for more information.

using System.ComponentModel;
using System.Diagnostics;
using System.Drawing;
using System.Globalization;
using System.Runtime.InteropServices;
using System.Windows.Forms.Layout;
using Microsoft.Win32;
using static Interop;

namespace System.Windows.Forms
{
    /// <summary>
    ///  Date/DateTime picker control
    /// </summary>
    [
    ComVisible(true),
    ClassInterface(ClassInterfaceType.AutoDispatch),
    DefaultProperty(nameof(Value)),
    DefaultEvent(nameof(ValueChanged)),
    DefaultBindingProperty(nameof(Value)),
    Designer("System.Windows.Forms.Design.DateTimePickerDesigner, " + AssemblyRef.SystemDesign),
    SRDescription(nameof(SR.DescriptionDateTimePicker))
    ]
    public class DateTimePicker : Control
    {
        /// <summary>
        ///  Specifies the default title back color. This field is read-only.
        /// </summary>
        protected static readonly Color DefaultTitleBackColor = SystemColors.ActiveCaption;
        /// <summary>
        ///  Specifies the default foreground color. This field is read-only.
        /// </summary>
        protected static readonly Color DefaultTitleForeColor = SystemColors.ActiveCaptionText;
        /// <summary>
        ///  Specifies the default month background color. This field is read-only.
        /// </summary>
        protected static readonly Color DefaultMonthBackColor = SystemColors.Window;
        /// <summary>
        ///  Specifies the default trailing forground color. This field is read-only.
        /// </summary>
        protected static readonly Color DefaultTrailingForeColor = SystemColors.GrayText;

        private static readonly object EVENT_FORMATCHANGED = new object();

        private static readonly string DateTimePickerLocalizedControlTypeString = SR.DateTimePickerLocalizedControlType;

        private const int TIMEFORMAT_NOUPDOWN = NativeMethods.DTS_TIMEFORMAT & (~NativeMethods.DTS_UPDOWN);
        private EventHandler onCloseUp;
        private EventHandler onDropDown;
        private EventHandler onValueChanged;
        private EventHandler onRightToLeftLayoutChanged;

        // We need to restrict the available dates because of limitations in the comctl
        // DateTime and MonthCalendar controls
        //
        /// <summary>
        ///  Specifies the minimum date value. This field is read-only.
        /// </summary>
        [Browsable(false), EditorBrowsable(EditorBrowsableState.Never)]
        public static readonly DateTime MinDateTime = new DateTime(1753, 1, 1);

        /// <summary>
        ///  Specifies the maximum date value. This field is read-only.
        /// </summary>
        [Browsable(false), EditorBrowsable(EditorBrowsableState.Never)]
        public static readonly DateTime MaxDateTime = new DateTime(9998, 12, 31);

        private int style;
        private short prefHeightCache = -1;

        /// <summary>
        ///  validTime determines whether the CheckBox in the DTP is checked.  The CheckBox is only
        ///  displayed when ShowCheckBox is true.
        /// </summary>
        private bool validTime = true;

        // DateTime changeover: DateTime is a value class, not an object, so we need to keep track
        // of whether or not its values have been initialised in a separate boolean.
        private bool userHasSetValue = false;
        private DateTime value = DateTime.Now;
        private DateTime creationTime = DateTime.Now;
        // Reconcile out-of-range min/max values in the property getters.
        private DateTime max = DateTime.MaxValue;
        private DateTime min = DateTime.MinValue;
        private Color calendarForeColor = DefaultForeColor;
        private Color calendarTitleBackColor = DefaultTitleBackColor;
        private Color calendarTitleForeColor = DefaultTitleForeColor;
        private Color calendarMonthBackground = DefaultMonthBackColor;
        private Color calendarTrailingText = DefaultTrailingForeColor;
        private Font calendarFont = null;
        private FontHandleWrapper calendarFontHandleWrapper = null;

        // Since there is no way to get the customFormat from the DTP, we need to
        // cache it. Also we have to track if the user wanted customFormat or
        // shortDate format (shortDate is the lack of being in Long or DateTime format
        // without a customFormat). What fun!
        //
        private string customFormat;

        private DateTimePickerFormat format;

        private bool rightToLeftLayout = false;

        /// <summary>
        ///  Initializes a new instance of the <see cref='DateTimePicker'/> class.
        /// </summary>
        public DateTimePicker()
        : base()
        {
            // this class overrides GetPreferredSizeCore, let Control automatically cache the result
            SetExtendedState(ExtendedStates.UserPreferredSizeCache, true);

            SetStyle(ControlStyles.FixedHeight, true);

            // Since DateTimePicker does its own mouse capturing, we do not want
            // to receive standard click events, or we end up with mismatched mouse
            // button up and button down messages.
            //
            SetStyle(ControlStyles.UserPaint |
                     ControlStyles.StandardClick, false);

            // Set default flags here...
            //
            format = DateTimePickerFormat.Long;

            SetStyle(ControlStyles.UseTextForAccessibility, false);
        }

        [Browsable(false), EditorBrowsable(EditorBrowsableState.Never)]
        public override Color BackColor
        {
            get
            {
                if (ShouldSerializeBackColor())
                {
                    return base.BackColor;
                }
                else
                {
                    return SystemColors.Window;
                }
            }
            set
            {
                base.BackColor = value;
            }
        }

        [Browsable(false), EditorBrowsable(EditorBrowsableState.Never)]
        new public event EventHandler BackColorChanged
        {
            add => base.BackColorChanged += value;
            remove => base.BackColorChanged -= value;
        }

        [Browsable(false), EditorBrowsable(EditorBrowsableState.Never)]
        public override Image BackgroundImage
        {
            get
            {
                return base.BackgroundImage;
            }
            set
            {
                base.BackgroundImage = value;
            }
        }

        [Browsable(false), EditorBrowsable(EditorBrowsableState.Never)]
        new public event EventHandler BackgroundImageChanged
        {
            add => base.BackgroundImageChanged += value;
            remove => base.BackgroundImageChanged -= value;
        }

        [Browsable(false), EditorBrowsable(EditorBrowsableState.Never)]
        public override ImageLayout BackgroundImageLayout
        {
            get
            {
                return base.BackgroundImageLayout;
            }
            set
            {
                base.BackgroundImageLayout = value;
            }
        }

        [Browsable(false), EditorBrowsable(EditorBrowsableState.Never)]
        new public event EventHandler BackgroundImageLayoutChanged
        {
            add => base.BackgroundImageLayoutChanged += value;
            remove => base.BackgroundImageLayoutChanged -= value;
        }

        /// <summary>
        ///  The current value of the CalendarForeColor property.
        /// </summary>
        [
        SRCategory(nameof(SR.CatAppearance)),
        SRDescription(nameof(SR.DateTimePickerCalendarForeColorDescr))
        ]
        public Color CalendarForeColor
        {
            get
            {
                return calendarForeColor;
            }

            set
            {
                if (value.IsEmpty)
                {
                    throw new ArgumentException(string.Format(SR.InvalidNullArgument,
                                                              "value"));
                }
                if (!value.Equals(calendarForeColor))
                {
                    calendarForeColor = value;
                    SetControlColor(ComCtl32.MCSC.TEXT, value);
                }
            }
        }

        /// <summary>
        ///  The current value of the CalendarFont property.
        /// </summary>
        [
        SRCategory(nameof(SR.CatAppearance)),
        Localizable(true),
        AmbientValue(null),
        SRDescription(nameof(SR.DateTimePickerCalendarFontDescr))
        ]
        public Font CalendarFont
        {
            get
            {
                if (calendarFont == null)
                {
                    return Font;
                }
                return calendarFont;
            }

            set
            {
                if ((value == null && calendarFont != null) || (value != null && !value.Equals(calendarFont)))
                {
                    calendarFont = value;
                    calendarFontHandleWrapper = null;
                    SetControlCalendarFont();
                }
            }
        }

        private IntPtr CalendarFontHandle
        {
            get
            {
                if (calendarFont == null)
                {
                    Debug.Assert(calendarFontHandleWrapper == null, "font handle out of sync with Font");
                    return FontHandle;
                }

                if (calendarFontHandleWrapper == null)
                {
                    calendarFontHandleWrapper = new FontHandleWrapper(CalendarFont);
                }

                return calendarFontHandleWrapper.Handle;
            }
        }

        /// <summary>
        ///  The current value of the CalendarTitleBackColor property.
        /// </summary>
        [
        SRCategory(nameof(SR.CatAppearance)),
        SRDescription(nameof(SR.DateTimePickerCalendarTitleBackColorDescr))
        ]
        public Color CalendarTitleBackColor
        {
            get
            {
                return calendarTitleBackColor;
            }

            set
            {
                if (value.IsEmpty)
                {
                    throw new ArgumentException(string.Format(SR.InvalidNullArgument,
                                                              "value"));
                }
                if (!value.Equals(calendarTitleBackColor))
                {
                    calendarTitleBackColor = value;
                    SetControlColor(ComCtl32.MCSC.TITLEBK, value);
                }
            }
        }

        /// <summary>
        ///  The current value of the CalendarTitleForeColor property.
        /// </summary>
        [
        SRCategory(nameof(SR.CatAppearance)),
        SRDescription(nameof(SR.DateTimePickerCalendarTitleForeColorDescr))
        ]
        public Color CalendarTitleForeColor
        {
            get
            {
                return calendarTitleForeColor;
            }

            set
            {
                if (value.IsEmpty)
                {
                    throw new ArgumentException(string.Format(SR.InvalidNullArgument,
                                                              "value"));
                }
                if (!value.Equals(calendarTitleForeColor))
                {
                    calendarTitleForeColor = value;
                    SetControlColor(ComCtl32.MCSC.TITLETEXT, value);
                }
            }
        }

        /// <summary>
        ///  The current value of the CalendarTrailingForeColor property.
        /// </summary>
        [
        SRCategory(nameof(SR.CatAppearance)),
        SRDescription(nameof(SR.DateTimePickerCalendarTrailingForeColorDescr))
        ]
        public Color CalendarTrailingForeColor
        {
            get
            {
                return calendarTrailingText;
            }

            set
            {
                if (value.IsEmpty)
                {
                    throw new ArgumentException(string.Format(SR.InvalidNullArgument,
                                                              "value"));
                }
                if (!value.Equals(calendarTrailingText))
                {
                    calendarTrailingText = value;
                    SetControlColor(ComCtl32.MCSC.TRAILINGTEXT, value);
                }
            }
        }

        /// <summary>
        ///  The current value of the CalendarMonthBackground property.
        /// </summary>
        [
        SRCategory(nameof(SR.CatAppearance)),
        SRDescription(nameof(SR.DateTimePickerCalendarMonthBackgroundDescr))
        ]
        public Color CalendarMonthBackground
        {
            get
            {
                return calendarMonthBackground;
            }

            set
            {
                if (value.IsEmpty)
                {
                    throw new ArgumentException(string.Format(SR.InvalidNullArgument,
                                                              "value"));
                }
                if (!value.Equals(calendarMonthBackground))
                {
                    calendarMonthBackground = value;
                    SetControlColor(ComCtl32.MCSC.MONTHBK, value);
                }
            }
        }

        /// <summary>
        ///  Indicates whether the <see cref='Value'/> property has been set.
        /// </summary>
        [
        SRCategory(nameof(SR.CatBehavior)),
        DefaultValue(true),
        Bindable(true),
        SRDescription(nameof(SR.DateTimePickerCheckedDescr))
        ]
        public bool Checked
        {
            get
            {
                // the information from win32 DateTimePicker is reliable only when ShowCheckBoxes is True
                if (ShowCheckBox && IsHandleCreated)
                {
<<<<<<< HEAD
                    var sys = new Kernel32.SYSTEMTIME();
                    ComCtl32.GDT gdt = (ComCtl32.GDT)User32.SendMessageW(this, User32.WindowMessage.DTM_GETSYSTEMTIME, IntPtr.Zero, ref sys);
                    return gdt == ComCtl32.GDT.VALID;
=======
                    Kernel32.SYSTEMTIME sys = new Kernel32.SYSTEMTIME();
                    int gdt = (int)UnsafeNativeMethods.SendMessage(new HandleRef(this, Handle), NativeMethods.DTM_GETSYSTEMTIME, 0, ref sys);
                    return gdt == NativeMethods.GDT_VALID;
>>>>>>> 922e4100
                }
                else
                {
                    return validTime;
                }
            }
            set
            {
                if (Checked != value)
                {
                    // set the information into the win32 DateTimePicker only if ShowCheckBoxes is True
                    if (ShowCheckBox && IsHandleCreated)
                    {
                        if (value)
                        {
<<<<<<< HEAD
                            Kernel32.SYSTEMTIME sys = DateTimePicker.DateTimeToSysTime(Value);
                            User32.SendMessageW(this, User32.WindowMessage.DTM_SETSYSTEMTIME, (IntPtr)ComCtl32.GDT.VALID, ref sys);
                        }
                        else
                        {
                            User32.SendMessageW(this, User32.WindowMessage.DTM_SETSYSTEMTIME, (IntPtr)ComCtl32.GDT.NONE, IntPtr.Zero);
=======
                            int gdt = NativeMethods.GDT_VALID;
                            Kernel32.SYSTEMTIME sys = DateTimePicker.DateTimeToSysTime(Value);
                            UnsafeNativeMethods.SendMessage(new HandleRef(this, Handle), NativeMethods.DTM_SETSYSTEMTIME, gdt, ref sys);
                        }
                        else
                        {
                            int gdt = NativeMethods.GDT_NONE;
                            UnsafeNativeMethods.SendMessage(new HandleRef(this, Handle), NativeMethods.DTM_SETSYSTEMTIME, gdt, IntPtr.Zero);
>>>>>>> 922e4100
                        }
                    }
                    // this.validTime is used when the DateTimePicker receives date time change notification
                    // from the Win32 control. this.validTime will be used to know when we transition from valid time to unvalid time
                    // also, validTime will be used when ShowCheckBox == false
                    validTime = value;
                }
            }
        }

        [
        Browsable(false),
        EditorBrowsable(EditorBrowsableState.Never)
        ]
        new public event EventHandler Click
        {
            add => base.Click += value;
            remove => base.Click -= value;
        }

        /// <summary>
        ///  Returns the CreateParams used to create this window.
        /// </summary>
        protected override CreateParams CreateParams
        {
            get
            {
                CreateParams cp = base.CreateParams;
                cp.ClassName = NativeMethods.WC_DATETIMEPICK;

                cp.Style |= style;

                switch (format)
                {
                    case DateTimePickerFormat.Long:
                        cp.Style |= NativeMethods.DTS_LONGDATEFORMAT;
                        break;
                    case DateTimePickerFormat.Short:
                        break;
                    case DateTimePickerFormat.Time:
                        cp.Style |= TIMEFORMAT_NOUPDOWN;
                        break;
                    case DateTimePickerFormat.Custom:
                        break;
                }

                cp.ExStyle |= (int)User32.WS_EX.CLIENTEDGE;

                if (RightToLeft == RightToLeft.Yes && RightToLeftLayout)
                {
                    //We want to turn on mirroring for DateTimePicker explicitly.
                    cp.ExStyle |= (int)User32.WS_EX.LAYOUTRTL;
                    //Don't need these styles when mirroring is turned on.
                    cp.ExStyle &= ~(int)(User32.WS_EX.RTLREADING | User32.WS_EX.RIGHT | User32.WS_EX.LEFTSCROLLBAR);
                }

                return cp;
            }
        }

        /// <summary>
        ///  Returns the custom format.
        /// </summary>
        [
        DefaultValue(null),
        Localizable(true),
        RefreshProperties(RefreshProperties.Repaint),
        SRCategory(nameof(SR.CatBehavior)),
        SRDescription(nameof(SR.DateTimePickerCustomFormatDescr))
        ]
        public string CustomFormat
        {
            get
            {
                return customFormat;
            }

            set
            {
                if ((value != null && !value.Equals(customFormat)) ||
                    (value == null && customFormat != null))
                {

                    customFormat = value;

                    if (IsHandleCreated)
                    {
                        if (format == DateTimePickerFormat.Custom)
                        {
                            SendMessage(NativeMethods.DTM_SETFORMAT, 0, customFormat);
                        }
                    }
                }
            }
        }

        /// <summary>
        ///  Deriving classes can override this to configure a default size for their control.
        ///  This is more efficient than setting the size in the control's constructor.
        /// </summary>
        protected override Size DefaultSize
        {
            get
            {
                return new Size(200, PreferredHeight);
            }
        }

        /// <summary>
        ///  This property is overridden and hidden from statement completion
        ///  on controls that are based on Win32 Native Controls.
        /// </summary>
        [EditorBrowsable(EditorBrowsableState.Never)]
        protected override bool DoubleBuffered
        {
            get
            {
                return base.DoubleBuffered;
            }
            set
            {
                base.DoubleBuffered = value;
            }
        }

        [
        Browsable(false),
        EditorBrowsable(EditorBrowsableState.Never)
        ]
        new public event EventHandler DoubleClick
        {
            add => base.DoubleClick += value;
            remove => base.DoubleClick -= value;
        }

        /// <summary>
        ///  The current value of the dropDownAlign property.  The calendar
        ///  dropDown can be aligned to the left or right of the control.
        /// </summary>
        [
        DefaultValue(LeftRightAlignment.Left),
        SRCategory(nameof(SR.CatAppearance)),
        Localizable(true),
        SRDescription(nameof(SR.DateTimePickerDropDownAlignDescr))
        ]
        public LeftRightAlignment DropDownAlign
        {
            get
            {
                return ((style & NativeMethods.DTS_RIGHTALIGN) != 0)
                ? LeftRightAlignment.Right
                : LeftRightAlignment.Left;
            }

            set
            {
                //valid values are 0x0 to 0x1
                if (!ClientUtils.IsEnumValid(value, (int)value, (int)LeftRightAlignment.Left, (int)LeftRightAlignment.Right))
                {
                    throw new InvalidEnumArgumentException(nameof(value), (int)value, typeof(LeftRightAlignment));
                }

                SetStyleBit((value == LeftRightAlignment.Right), NativeMethods.DTS_RIGHTALIGN);
            }
        }

        [Browsable(false), EditorBrowsable(EditorBrowsableState.Never)]
        public override Color ForeColor
        {
            get
            {
                if (ShouldSerializeForeColor())
                {
                    return base.ForeColor;
                }
                else
                {
                    return SystemColors.WindowText;
                }
            }
            set
            {
                base.ForeColor = value;
            }
        }

        [Browsable(false), EditorBrowsable(EditorBrowsableState.Never)]
        new public event EventHandler ForeColorChanged
        {
            add => base.ForeColorChanged += value;
            remove => base.ForeColorChanged -= value;
        }

        /// <summary>
        ///  Returns the current value of the format property. This determines the
        ///  style of format the date is displayed in.
        /// </summary>
        [
        SRCategory(nameof(SR.CatAppearance)),
        RefreshProperties(RefreshProperties.Repaint),
        SRDescription(nameof(SR.DateTimePickerFormatDescr))
        ]
        public DateTimePickerFormat Format
        {
            get
            {
                return format;
            }

            set
            {
                //valid values are 0x1, 0x2,0x4,0x8. max number of bits on at a time is 1
                if (!ClientUtils.IsEnumValid(value, (int)value, (int)DateTimePickerFormat.Long, (int)DateTimePickerFormat.Custom, /*maxNumberOfBitsOn*/1))
                {
                    throw new InvalidEnumArgumentException(nameof(value), (int)value, typeof(DateTimePickerFormat));
                }

                if (format != value)
                {

                    format = value;
                    RecreateHandle();

                    OnFormatChanged(EventArgs.Empty);
                }
            }
        }

        [SRCategory(nameof(SR.CatPropertyChanged)), SRDescription(nameof(SR.DateTimePickerOnFormatChangedDescr))]
        public event EventHandler FormatChanged
        {
            add => Events.AddHandler(EVENT_FORMATCHANGED, value);
            remove => Events.RemoveHandler(EVENT_FORMATCHANGED, value);
        }

        /// <summary>
        ///  DateTimePicker Paint.
        /// </summary>
        /// <hideinheritance/>
        [Browsable(false), EditorBrowsable(EditorBrowsableState.Never)]
        public new event PaintEventHandler Paint
        {
            add => base.Paint += value;
            remove => base.Paint -= value;
        }

        //Make sure the passed in minDate respects the current culture: this
        //is especially important if the culture changes from a Gregorian or
        //other calendar with a lowish minDate (see comment on MinimumDateTime)
        //to a calendar, which has a minimum date of 1/1/1912.
        static internal DateTime EffectiveMinDate(DateTime minDate)
        {
            DateTime minSupportedDate = DateTimePicker.MinimumDateTime;
            if (minDate < minSupportedDate)
            {
                return minSupportedDate;
            }
            return minDate;
        }

        //Similarly, make sure the maxDate respects the current culture.  No
        //problems are anticipated here: I don't believe there are calendars
        //around that have max dates on them.  But if there are, we'll deal with
        //them correctly.
        static internal DateTime EffectiveMaxDate(DateTime maxDate)
        {
            DateTime maxSupportedDate = DateTimePicker.MaximumDateTime;
            if (maxDate > maxSupportedDate)
            {
                return maxSupportedDate;
            }
            return maxDate;
        }

        /// <summary>
        ///  Indicates the maximum date and time
        ///  selectable in the control.
        /// </summary>
        [
        SRCategory(nameof(SR.CatBehavior)),
        SRDescription(nameof(SR.DateTimePickerMaxDateDescr))
        ]
        public DateTime MaxDate
        {
            get
            {
                return EffectiveMaxDate(max);
            }
            set
            {
                if (value != max)
                {
                    if (value < EffectiveMinDate(min))
                    {
                        throw new ArgumentOutOfRangeException(nameof(value), value, string.Format(SR.InvalidLowBoundArgumentEx, nameof(MaxDate), FormatDateTime(value), nameof(MinDate)));
                    }
                    if (value > MaximumDateTime)
                    {
                        throw new ArgumentOutOfRangeException(nameof(value), value, string.Format(SR.DateTimePickerMaxDate, FormatDateTime(DateTimePicker.MaxDateTime)));
                    }

                    max = value;
                    SetRange();

                    //If Value (which was once valid) is suddenly greater than the max (since we just set it)
                    //then adjust this...
                    if (Value > max)
                    {
                        Value = max;
                    }
                }
            }
        }

        /// <summary>
        ///  Specifies the maximum date value. This property is read-only.
        /// </summary>
        public static DateTime MaximumDateTime
        {
            get
            {
                DateTime maxSupportedDateTime = CultureInfo.CurrentCulture.Calendar.MaxSupportedDateTime;
                if (maxSupportedDateTime.Year > MaxDateTime.Year)
                {
                    return MaxDateTime;
                }
                return maxSupportedDateTime;
            }
        }

        /// <summary>
        ///  Indicates the minimum date and time
        ///  selectable in the control.
        /// </summary>
        [
        SRCategory(nameof(SR.CatBehavior)),
        SRDescription(nameof(SR.DateTimePickerMinDateDescr))
        ]
        public DateTime MinDate
        {
            get
            {
                return EffectiveMinDate(min);
            }
            set
            {
                if (value != min)
                {
                    if (value > EffectiveMaxDate(max))
                    {
                        throw new ArgumentOutOfRangeException(nameof(value), value, string.Format(SR.InvalidHighBoundArgument, nameof(MinDate), FormatDateTime(value), nameof(MaxDate)));
                    }
                    if (value < MinimumDateTime)
                    {
                        throw new ArgumentOutOfRangeException(nameof(value), value, string.Format(SR.DateTimePickerMinDate, FormatDateTime(DateTimePicker.MinimumDateTime)));
                    }

                    min = value;
                    SetRange();

                    //If Value (which was once valid) is suddenly less than the min (since we just set it)
                    //then adjust this...
                    if (Value < min)
                    {
                        Value = min;
                    }
                }
            }
        }

        // We restrict the available dates to >= 1753 because of oddness in the Gregorian calendar about
        // that time.  We do this even for cultures that don't use the Gregorian calendar -- we're not
        // really that worried about calendars for >250 years ago.
        //
        /// <summary>
        ///  Specifies the minimum date value. This property is read-only.
        /// </summary>
        public static DateTime MinimumDateTime
        {
            get
            {
                DateTime minSupportedDateTime = CultureInfo.CurrentCulture.Calendar.MinSupportedDateTime;
                if (minSupportedDateTime.Year < 1753)
                {
                    return new DateTime(1753, 1, 1);
                }
                return minSupportedDateTime;
            }
        }

        [
        Browsable(false),
        EditorBrowsable(EditorBrowsableState.Never)
        ]
        new public event MouseEventHandler MouseClick
        {
            add => base.MouseClick += value;
            remove => base.MouseClick -= value;
        }

        [
        Browsable(false),
        EditorBrowsable(EditorBrowsableState.Never)
        ]
        new public event MouseEventHandler MouseDoubleClick
        {
            add => base.MouseDoubleClick += value;
            remove => base.MouseDoubleClick -= value;
        }

        [
        Browsable(false),
        EditorBrowsable(EditorBrowsableState.Never),
        DesignerSerializationVisibility(DesignerSerializationVisibility.Hidden)
        ]
        public new Padding Padding
        {
            get { return base.Padding; }
            set { base.Padding = value; }
        }

        [
        Browsable(false),
        EditorBrowsable(EditorBrowsableState.Never)
        ]
        public new event EventHandler PaddingChanged
        {
            add => base.PaddingChanged += value;
            remove => base.PaddingChanged -= value;
        }

        /// <summary>
        ///  Indicates the preferred height of the DateTimePicker control. This property is read-only.
        /// </summary>
        [
        Browsable(false),
        DesignerSerializationVisibility(DesignerSerializationVisibility.Hidden),
        ]
        public int PreferredHeight
        {
            get
            {
                if (prefHeightCache > -1)
                {
                    return (int)prefHeightCache;
                }

                // Base the preferred height on the current font
                int height = FontHeight;

                // Adjust for the border
                height += SystemInformation.BorderSize.Height * 4 + 3;
                prefHeightCache = (short)height;

                return height;
            }
        }

        /// <summary>
        ///  This is used for international applications where the language
        ///  is written from RightToLeft. When this property is true,
        //      and the RightToLeft is true, mirroring will be turned on on the form, and
        ///  control placement and text will be from right to left.
        /// </summary>
        [
        SRCategory(nameof(SR.CatAppearance)),
        Localizable(true),
        DefaultValue(false),
        SRDescription(nameof(SR.ControlRightToLeftLayoutDescr))
        ]
        public virtual bool RightToLeftLayout
        {
            get
            {

                return rightToLeftLayout;
            }

            set
            {
                if (value != rightToLeftLayout)
                {
                    rightToLeftLayout = value;
                    using (new LayoutTransaction(this, this, PropertyNames.RightToLeftLayout))
                    {
                        OnRightToLeftLayoutChanged(EventArgs.Empty);
                    }
                }
            }
        }

        /// <summary>
        ///  Indicates whether a check box is displayed to toggle the NoValueSelected property
        ///  value.
        /// </summary>
        [
        DefaultValue(false),
        SRCategory(nameof(SR.CatAppearance)),
        SRDescription(nameof(SR.DateTimePickerShowNoneDescr))
        ]
        public bool ShowCheckBox
        {
            get
            {
                return (style & NativeMethods.DTS_SHOWNONE) != 0;
            }
            set
            {
                SetStyleBit(value, NativeMethods.DTS_SHOWNONE);
            }
        }

        /// <summary>
        ///  Indicates
        ///  whether an up-down control is used to adjust the time values.
        /// </summary>
        [
        DefaultValue(false),
        SRCategory(nameof(SR.CatAppearance)),
        SRDescription(nameof(SR.DateTimePickerShowUpDownDescr))
        ]
        public bool ShowUpDown
        {
            get
            {
                return (style & NativeMethods.DTS_UPDOWN) != 0;
            }
            set
            {
                if (ShowUpDown != value)
                {
                    SetStyleBit(value, NativeMethods.DTS_UPDOWN);
                }
            }
        }

        /// <summary>
        ///  Overrides Text to allow for setting of the value via a string.  Also, returns
        ///  a formatted Value when getting the text.  The DateTime class will throw
        ///  an exception if the string (value) being passed in is invalid.
        /// </summary>
        [Browsable(false), EditorBrowsable(EditorBrowsableState.Advanced), DesignerSerializationVisibility(DesignerSerializationVisibility.Hidden)]
        public override string Text
        {
            get
            {
                return base.Text;
            }
            set
            {
                // Clause to check length
                //
                if (value == null || value.Length == 0)
                {
                    ResetValue();
                }
                else
                {
                    Value = DateTime.Parse(value, CultureInfo.CurrentCulture);
                }
            }
        }

        [Browsable(false), EditorBrowsable(EditorBrowsableState.Advanced)]
        new public event EventHandler TextChanged
        {
            add => base.TextChanged += value;
            remove => base.TextChanged -= value;
        }

        /// <summary>
        ///  Indicates the DateTime value assigned to the control.
        /// </summary>
        [
        SRCategory(nameof(SR.CatBehavior)),
        Bindable(true),
        RefreshProperties(RefreshProperties.All),
        SRDescription(nameof(SR.DateTimePickerValueDescr))
        ]
        public DateTime Value
        {
            get
            {
                //checkbox clicked, no value set - no value set state should never occur, but just in case
                if (!userHasSetValue && validTime)
                {
                    return creationTime;
                }
                else
                {
                    return value;
                }
            }
            set
            {
                bool valueChanged = !DateTime.Equals(Value, value);
                // Check for value set here; if we've not set the value yet, it'll be Now, so the second
                // part of the test will fail.
                // So, if userHasSetValue isn't set, we don't care if the value is still the same - and we'll
                // update anyway.
                if (!userHasSetValue || valueChanged)
                {
                    if ((value < MinDate) || (value > MaxDate))
                    {
                        throw new ArgumentOutOfRangeException(nameof(value), value, string.Format(SR.InvalidBoundArgument, nameof(Value), FormatDateTime(value), $"'{nameof(MinDate)}'", $"'{nameof(MaxDate)}'"));
                    }

                    string oldText = Text;

                    this.value = value;
                    userHasSetValue = true;

                    if (IsHandleCreated)
                    {
<<<<<<< HEAD
                        // Make sure any changes to this code get propagated to createHandle
                        Kernel32.SYSTEMTIME sys = DateTimePicker.DateTimeToSysTime(value);
                        User32.SendMessageW(this, User32.WindowMessage.DTM_SETSYSTEMTIME, (IntPtr)ComCtl32.GDT.VALID, ref sys);
=======
                        /*
                        * Make sure any changes to this code
                        * get propagated to createHandle
                        */
                        int gdt = NativeMethods.GDT_VALID;
                        Kernel32.SYSTEMTIME sys = DateTimePicker.DateTimeToSysTime(value);
                        UnsafeNativeMethods.SendMessage(new HandleRef(this, Handle), NativeMethods.DTM_SETSYSTEMTIME, gdt, ref sys);
>>>>>>> 922e4100
                    }

                    if (valueChanged)
                    {
                        OnValueChanged(EventArgs.Empty);
                    }

                    if (!oldText.Equals(Text))
                    {
                        OnTextChanged(EventArgs.Empty);
                    }
                }
            }
        }

        /// <summary>
        ///  Occurs when the dropdown calendar is dismissed and disappears.
        /// </summary>
        [SRCategory(nameof(SR.CatAction)), SRDescription(nameof(SR.DateTimePickerOnCloseUpDescr))]
        public event EventHandler CloseUp
        {
            add => onCloseUp += value;
            remove => onCloseUp -= value;
        }

        [SRCategory(nameof(SR.CatPropertyChanged)), SRDescription(nameof(SR.ControlOnRightToLeftLayoutChangedDescr))]
        public event EventHandler RightToLeftLayoutChanged
        {
            add => onRightToLeftLayoutChanged += value;
            remove => onRightToLeftLayoutChanged -= value;
        }

        /// <summary>
        ///  Occurs when the value for the control changes.
        /// </summary>
        [SRCategory(nameof(SR.CatAction)), SRDescription(nameof(SR.valueChangedEventDescr))]
        public event EventHandler ValueChanged
        {
            add => onValueChanged += value;
            remove => onValueChanged -= value;
        }

        /// <summary>
        ///  Occurs when the drop down calendar is shown.
        /// </summary>
        [SRCategory(nameof(SR.CatAction)), SRDescription(nameof(SR.DateTimePickerOnDropDownDescr))]
        public event EventHandler DropDown
        {
            add => onDropDown += value;
            remove => onDropDown -= value;
        }

        /// <summary>
            ///  Constructs the new instance of the accessibility object for this control. Subclasses
        ///  should not call base.CreateAccessibilityObject.
            /// </summary>
        protected override AccessibleObject CreateAccessibilityInstance()
        {
            return new DateTimePickerAccessibleObject(this);
        }

        /// <summary>
        ///  Creates the physical window handle.
        /// </summary>
        protected override void CreateHandle()
        {
            if (!RecreatingHandle)
            {
                IntPtr userCookie = UnsafeNativeMethods.ThemingScope.Activate();

                try
                {
                    var icc = new ComCtl32.INITCOMMONCONTROLSEX
                    {
                        dwICC = ComCtl32.ICC.DATE_CLASSES
                    };
                    ComCtl32.InitCommonControlsEx(ref icc);
                }
                finally
                {
                    UnsafeNativeMethods.ThemingScope.Deactivate(userCookie);
                }
            }

            creationTime = DateTime.Now;

            base.CreateHandle();

            if (userHasSetValue && validTime)
            {
<<<<<<< HEAD
                // Make sure any changes to this code get propagated to setValue
                Kernel32.SYSTEMTIME sys = DateTimePicker.DateTimeToSysTime(Value);
                User32.SendMessageW(this, User32.WindowMessage.DTM_SETSYSTEMTIME, (IntPtr)ComCtl32.GDT.VALID, ref sys);
            }
            else if (!validTime)
            {
                User32.SendMessageW(this, User32.WindowMessage.DTM_SETSYSTEMTIME, (IntPtr)ComCtl32.GDT.NONE, IntPtr.Zero);
=======
                /*
                * Make sure any changes to this code
                * get propagated to setValue
                */
                int gdt = NativeMethods.GDT_VALID;
                Kernel32.SYSTEMTIME sys = DateTimePicker.DateTimeToSysTime(Value);
                UnsafeNativeMethods.SendMessage(new HandleRef(this, Handle), NativeMethods.DTM_SETSYSTEMTIME, gdt, ref sys);
            }
            else if (!validTime)
            {
                int gdt = NativeMethods.GDT_NONE;
                UnsafeNativeMethods.SendMessage(new HandleRef(this, Handle), NativeMethods.DTM_SETSYSTEMTIME, gdt, IntPtr.Zero);
>>>>>>> 922e4100
            }

            if (format == DateTimePickerFormat.Custom)
            {
                SendMessage(NativeMethods.DTM_SETFORMAT, 0, customFormat);
            }

            UpdateUpDown();
            SetAllControlColors();
            SetControlCalendarFont();
            SetRange();
        }

        /// <summary>
        ///  Destroys the physical window handle.
        /// </summary>
        protected override void DestroyHandle()
        {
            value = Value;
            base.DestroyHandle();
        }

        // Return a localized string representation of the given DateTime value.
        // Used for throwing exceptions, etc.
        //
        private static string FormatDateTime(DateTime value)
        {
            return value.ToString("G", CultureInfo.CurrentCulture);
        }

        // GetPreferredSize and SetBoundsCore call this method to allow controls to self impose
        // constraints on their size.
        internal override Rectangle ApplyBoundsConstraints(int suggestedX, int suggestedY, int proposedWidth, int proposedHeight)
        {
            // Lock DateTimePicker to its preferred height.
            return base.ApplyBoundsConstraints(suggestedX, suggestedY, proposedWidth, PreferredHeight);
        }

        internal override Size GetPreferredSizeCore(Size proposedConstraints)
        {
            int height = PreferredHeight;
            int width = CommonProperties.GetSpecifiedBounds(this).Width;
            return new Size(width, height);
        }

        /// <summary>
        ///  Handling special input keys, such as pgup, pgdown, home, end, etc...
        /// </summary>
        protected override bool IsInputKey(Keys keyData)
        {
            if ((keyData & Keys.Alt) == Keys.Alt)
            {
                return false;
            }

            switch (keyData & Keys.KeyCode)
            {
                case Keys.PageUp:
                case Keys.PageDown:
                case Keys.Home:
                case Keys.End:
                    return true;
            }
            return base.IsInputKey(keyData);
        }

        /// <summary>
        ///  Raises the <see cref='CloseUp'/>
        ///  event.
        /// </summary>
        protected virtual void OnCloseUp(EventArgs eventargs)
        {
            onCloseUp?.Invoke(this, eventargs);
        }

        /// <summary>
        ///  Raises the <see cref='DropDown'/> event.
        /// </summary>
        protected virtual void OnDropDown(EventArgs eventargs)
        {
            onDropDown?.Invoke(this, eventargs);
        }

        protected virtual void OnFormatChanged(EventArgs e)
        {
            if (Events[EVENT_FORMATCHANGED] is EventHandler eh)
            {
                eh(this, e);
            }
        }

        /// <summary>
        ///  Add/remove SystemEvents in OnHandleCreated/Destroyed for robustness
        /// </summary>
        protected override void OnHandleCreated(EventArgs e)
        {
            base.OnHandleCreated(e);
            SystemEvents.UserPreferenceChanged += new UserPreferenceChangedEventHandler(MarshaledUserPreferenceChanged);
        }

        /// <summary>
        ///  Add/remove SystemEvents in OnHandleCreated/Destroyed for robustness
        /// </summary>
        protected override void OnHandleDestroyed(EventArgs e)
        {
            SystemEvents.UserPreferenceChanged -= new UserPreferenceChangedEventHandler(MarshaledUserPreferenceChanged);
            base.OnHandleDestroyed(e);
        }

        /// <summary>
        ///  Raises the <see cref='ValueChanged'/> event.
        /// </summary>
        protected virtual void OnValueChanged(EventArgs eventargs)
        {
            onValueChanged?.Invoke(this, eventargs);
        }

        [EditorBrowsable(EditorBrowsableState.Advanced)]
        protected virtual void OnRightToLeftLayoutChanged(EventArgs e)
        {
            if (GetAnyDisposingInHierarchy())
            {
                return;
            }

            if (RightToLeft == RightToLeft.Yes)
            {
                RecreateHandle();
            }

            onRightToLeftLayoutChanged?.Invoke(this, e);
        }

        /// <summary>
        ///  Occurs when a property for the control changes.
        /// </summary>
        protected override void OnFontChanged(EventArgs e)
        {
            base.OnFontChanged(e);

            //clear the pref height cache
            prefHeightCache = -1;

            Height = PreferredHeight;

            if (calendarFont == null)
            {
                calendarFontHandleWrapper = null;
                SetControlCalendarFont();
            }
        }

        private void ResetCalendarForeColor()
        {
            CalendarForeColor = DefaultForeColor;
        }

        private void ResetCalendarFont()
        {
            CalendarFont = null;
        }

        private void ResetCalendarMonthBackground()
        {
            CalendarMonthBackground = DefaultMonthBackColor;
        }

        private void ResetCalendarTitleBackColor()
        {
            CalendarTitleBackColor = DefaultTitleBackColor;
        }

        private void ResetCalendarTitleForeColor()
        {
            CalendarTitleBackColor = DefaultForeColor;
        }

        private void ResetCalendarTrailingForeColor()
        {
            CalendarTrailingForeColor = DefaultTrailingForeColor;
        }

        /// <summary>
        ///  Resets the <see cref='Format'/> property to its default
        ///  value.
        /// </summary>
        private void ResetFormat()
        {
            Format = DateTimePickerFormat.Long;
        }

        /// <summary>
        ///  Resets the <see cref='MaxDate'/> property to its default value.
        /// </summary>
        private void ResetMaxDate()
        {
            MaxDate = MaximumDateTime;
        }

        /// <summary>
        ///  Resets the <see cref='MinDate'/> property to its default value.
        /// </summary>
        private void ResetMinDate()
        {
            MinDate = MinimumDateTime;
        }

        /// <summary>
        ///  Resets the <see cref='Value'/> property to its default value.
        /// </summary>
        private void ResetValue()
        {
            // always update on reset with ShowNone = false -- as it'll take the current time.
            value = DateTime.Now;

            // If ShowCheckBox = true, then userHasSetValue can be false (null value).
            // otherwise, userHasSetValue is valid...
            // userHasSetValue = !ShowCheckBox;

            // After ResetValue() the flag indicating whether the user
            // has set the value should be false.
            userHasSetValue = false;

            // Update the text displayed in the DateTimePicker
            if (IsHandleCreated)
            {
<<<<<<< HEAD
                Kernel32.SYSTEMTIME sys = DateTimePicker.DateTimeToSysTime(value);
                User32.SendMessageW(this, User32.WindowMessage.DTM_SETSYSTEMTIME, (IntPtr)ComCtl32.GDT.VALID, ref sys);
=======
                int gdt = NativeMethods.GDT_VALID;
                Kernel32.SYSTEMTIME sys = DateTimePicker.DateTimeToSysTime(value);
                UnsafeNativeMethods.SendMessage(new HandleRef(this, Handle), NativeMethods.DTM_SETSYSTEMTIME, gdt, ref sys);
>>>>>>> 922e4100
            }

            // Updating Checked to false will set the control to "no date",
            // and clear its checkbox.
            Checked = false;

            OnValueChanged(EventArgs.Empty);
            OnTextChanged(EventArgs.Empty);
        }

        /// <summary>
        ///  If the handle has been created, this applies the color to the control
        /// </summary>
        private void SetControlColor(Interop.ComCtl32.MCSC colorIndex, Color value)
        {
            if (IsHandleCreated)
            {
                SendMessage(NativeMethods.DTM_SETMCCOLOR, (int)colorIndex, ColorTranslator.ToWin32(value));
            }
        }

        /// <summary>
        ///  If the handle has been created, this applies the font to the control.
        /// </summary>
        private void SetControlCalendarFont()
        {
            if (IsHandleCreated)
            {
                SendMessage(NativeMethods.DTM_SETMCFONT, CalendarFontHandle, NativeMethods.InvalidIntPtr);
            }
        }

        /// <summary>
        ///  Applies all the colors to the control.
        /// </summary>
        private void SetAllControlColors()
        {
            SetControlColor(ComCtl32.MCSC.MONTHBK, calendarMonthBackground);
            SetControlColor(ComCtl32.MCSC.TEXT, calendarForeColor);
            SetControlColor(ComCtl32.MCSC.TITLEBK, calendarTitleBackColor);
            SetControlColor(ComCtl32.MCSC.TITLETEXT, calendarTitleForeColor);
            SetControlColor(ComCtl32.MCSC.TRAILINGTEXT, calendarTrailingText);
        }

        /// <summary>
        ///  Updates the window handle with the min/max ranges if it has been
        ///  created.
        /// </summary>
        private void SetRange()
        {
            SetRange(EffectiveMinDate(min), EffectiveMaxDate(max));
        }

        private void SetRange(DateTime min, DateTime max)
        {
            if (IsHandleCreated)
            {
                int flags = 0;

                var sa = new NativeMethods.SYSTEMTIMEARRAY();

                flags |= NativeMethods.GDTR_MIN | NativeMethods.GDTR_MAX;
<<<<<<< HEAD
                Kernel32.SYSTEMTIME sys = DateTimePicker.DateTimeToSysTime(min);
=======
                Kernel32.SYSTEMTIME sys = DateTimeToSysTime(min);
>>>>>>> 922e4100
                sa.wYear1 = sys.wYear;
                sa.wMonth1 = sys.wMonth;
                sa.wDayOfWeek1 = sys.wDayOfWeek;
                sa.wDay1 = sys.wDay;
                sa.wHour1 = sys.wHour;
                sa.wMinute1 = sys.wMinute;
                sa.wSecond1 = sys.wSecond;
                sa.wMilliseconds1 = sys.wMilliseconds;
                sys = DateTimeToSysTime(max);
                sa.wYear2 = sys.wYear;
                sa.wMonth2 = sys.wMonth;
                sa.wDayOfWeek2 = sys.wDayOfWeek;
                sa.wDay2 = sys.wDay;
                sa.wHour2 = sys.wHour;
                sa.wMinute2 = sys.wMinute;
                sa.wSecond2 = sys.wSecond;
                sa.wMilliseconds2 = sys.wMilliseconds;
                UnsafeNativeMethods.SendMessage(new HandleRef(this, Handle), NativeMethods.DTM_SETRANGE, flags, sa);
            }
        }

        /// <summary>
        ///  Turns on or off a given style bit
        /// </summary>
        private void SetStyleBit(bool flag, int bit)
        {
            if (((style & bit) != 0) == flag)
            {
                return;
            }

            if (flag)
            {
                style |= bit;
            }
            else
            {
                style &= ~bit;
            }

            if (IsHandleCreated)
            {
                RecreateHandle();
                Invalidate();
                Update();
            }
        }

        /// <summary>
        ///  Determines if the <see cref='CalendarForeColor'/> property needs to be
        ///  persisted.
        /// </summary>
        private bool ShouldSerializeCalendarForeColor()
        {
            return !CalendarForeColor.Equals(DefaultForeColor);
        }

        /// <summary>
        ///  Determines if the <see cref='CalendarFont'/> property needs to be persisted.
        /// </summary>
        private bool ShouldSerializeCalendarFont()
        {
            return calendarFont != null;
        }

        /// <summary>
        ///  Determines if the <see cref='CalendarTitleBackColor'/> property needs to be persisted.
        /// </summary>
        private bool ShouldSerializeCalendarTitleBackColor()
        {
            return !calendarTitleBackColor.Equals(DefaultTitleBackColor);
        }

        /// <summary>
        ///  Determines if the <see cref='CalendarTitleForeColor'/> property needs to be persisted.
        /// </summary>
        private bool ShouldSerializeCalendarTitleForeColor()
        {
            return !calendarTitleForeColor.Equals(DefaultTitleForeColor);
        }

        /// <summary>
        ///  Determines if the <see cref='CalendarTrailingForeColor'/> property needs to be persisted.
        /// </summary>
        private bool ShouldSerializeCalendarTrailingForeColor()
        {
            return !calendarTrailingText.Equals(DefaultTrailingForeColor);
        }

        /// <summary>
        ///  Determines if the <see cref='CalendarMonthBackground'/> property needs to be persisted.
        /// </summary>
        private bool ShouldSerializeCalendarMonthBackground()
        {
            return !calendarMonthBackground.Equals(DefaultMonthBackColor);
        }

        /// <summary>
        ///  Determines if the <see cref='MaxDate'/> property needs to be persisted.
        /// </summary>
        private bool ShouldSerializeMaxDate()
        {
            return max != MaximumDateTime && max != DateTime.MaxValue;
        }

        /// <summary>
        ///  Determines if the <see cref='MinDate'/> property needs to be persisted.
        /// </summary>
        private bool ShouldSerializeMinDate()
        {
            return min != MinimumDateTime && min != DateTime.MinValue;
        }

        /// <summary>
        ///  Determines if the <see cref='Value'/> property needs to be persisted.
        /// </summary>
        private bool ShouldSerializeValue()
        {
            return userHasSetValue;
        }

        /// <summary>
        ///  Determines if the <see cref='Format'/> property needs to be persisted.
        /// </summary>
        private bool ShouldSerializeFormat()
        {
            return (Format != DateTimePickerFormat.Long);
        }

        /// <summary>
        ///  Returns the control as a string
        /// </summary>
        public override string ToString()
        {
            string s = base.ToString();
            return s + ", Value: " + FormatDateTime(Value);
        }

        /// <summary>
        ///  Forces a repaint of the updown control if it is displayed.
        /// </summary>
        private unsafe void UpdateUpDown()
        {
            // The upDown control doesn't repaint correctly.
            if (ShowUpDown)
            {
                EnumChildren c = new EnumChildren();
                NativeMethods.EnumChildrenCallback cb = new NativeMethods.EnumChildrenCallback(c.enumChildren);
                UnsafeNativeMethods.EnumChildWindows(new HandleRef(this, Handle), cb, NativeMethods.NullHandleRef);
                if (c.hwndFound != IntPtr.Zero)
                {
                    User32.InvalidateRect(new HandleRef(c, c.hwndFound), null, BOOL.TRUE);
                    SafeNativeMethods.UpdateWindow(new HandleRef(c, c.hwndFound));
                }
            }
        }

        private void MarshaledUserPreferenceChanged(object sender, UserPreferenceChangedEventArgs pref)
        {
            try
            {
                //use begininvoke instead of invoke in case the destination thread is not processing messages.
                BeginInvoke(new UserPreferenceChangedEventHandler(UserPreferenceChanged), new object[] { sender, pref });
            }
            catch (InvalidOperationException) { } //if the destination thread does not exist, don't send.
        }

        private void UserPreferenceChanged(object sender, UserPreferenceChangedEventArgs pref)
        {
            if (pref.Category == UserPreferenceCategory.Locale)
            {
                // We need to recreate the monthcalendar handle when the locale changes, because
                // the day names etc. are only updated on a handle recreate (comctl32 limitation).
                //
                RecreateHandle();
            }
        }

        /// <summary>
        ///  Handles the DTN_CLOSEUP notification
        /// </summary>
        private void WmCloseUp(ref Message m)
        {
            OnCloseUp(EventArgs.Empty);
        }

        /// <summary>
        ///  Handles the DTN_DATETIMECHANGE notification
        /// </summary>
        private unsafe void WmDateTimeChange(ref Message m)
        {
            ComCtl32.NMDATETIMECHANGE* nmdtc = (ComCtl32.NMDATETIMECHANGE*)m.LParam;
            DateTime temp = value;
            bool oldvalid = validTime;
            if (nmdtc->dwFlags != ComCtl32.GDT.NONE)
            {
                validTime = true;
                value = DateTimePicker.SysTimeToDateTime(nmdtc->st);
                userHasSetValue = true;
            }
            else
            {
                validTime = false;
            }
            if (value != temp || oldvalid != validTime)
            {
                OnValueChanged(EventArgs.Empty);
                OnTextChanged(EventArgs.Empty);
            }
        }

        /// <summary>
        ///  Handles the DTN_DROPDOWN notification
        /// </summary>
        private void WmDropDown(ref Message m)
        {
            if (RightToLeftLayout == true && RightToLeft == RightToLeft.Yes)
            {
                IntPtr handle = SendMessage(NativeMethods.DTM_GETMONTHCAL, 0, 0);
                if (handle != IntPtr.Zero)
                {
                    int style = unchecked((int)((long)UnsafeNativeMethods.GetWindowLong(new HandleRef(this, handle), NativeMethods.GWL_EXSTYLE)));
                    style |= (int)(User32.WS_EX.LAYOUTRTL | User32.WS_EX.NOINHERITLAYOUT);
                    style &= ~(int)(User32.WS_EX.RIGHT | User32.WS_EX.RTLREADING);
                    UnsafeNativeMethods.SetWindowLong(new HandleRef(this, handle), NativeMethods.GWL_EXSTYLE, new HandleRef(this, (IntPtr)style));
                }
            }
            OnDropDown(EventArgs.Empty);
        }

        /// <summary>
        ///  Handles system color changes
        /// </summary>
        protected override void OnSystemColorsChanged(EventArgs e)
        {
            SetAllControlColors();
            base.OnSystemColorsChanged(e);
        }

        /// <summary>
        ///  Handles the WM_COMMAND messages reflected from the parent control.
        /// </summary>
        private unsafe void WmReflectCommand(ref Message m)
        {
            if (m.HWnd == Handle)
            {
                User32.NMHDR* nmhdr = (User32.NMHDR*)m.LParam;
                switch (nmhdr->code)
                {
                    case NativeMethods.DTN_CLOSEUP:
                        WmCloseUp(ref m);
                        break;
                    case NativeMethods.DTN_DATETIMECHANGE:
                        WmDateTimeChange(ref m);
                        break;
                    case NativeMethods.DTN_DROPDOWN:
                        WmDropDown(ref m);
                        break;
                }
            }
        }

        /// <summary>
        ///  Overrided wndProc
        /// </summary>
        protected override void WndProc(ref Message m)
        {
            switch (m.Msg)
            {
                case WindowMessages.WM_LBUTTONDOWN:
                    Focus();
                    if (!ValidationCancelled)
                    {
                        base.WndProc(ref m);
                    }
                    break;
                case WindowMessages.WM_REFLECT + WindowMessages.WM_NOTIFY:
                    WmReflectCommand(ref m);
                    base.WndProc(ref m);
                    break;
                case WindowMessages.WM_WINDOWPOSCHANGED:
                    base.WndProc(ref m);
                    UpdateUpDown();
                    break;
                default:
                    base.WndProc(ref m);
                    break;
            }
        }

        /// <summary>
        ///  Takes a DateTime value and returns a SYSTEMTIME struct
        ///  Note: 1 second granularity
        /// </summary>
        internal static Kernel32.SYSTEMTIME DateTimeToSysTime(DateTime time)
        {
<<<<<<< HEAD
            var sys = new Kernel32.SYSTEMTIME
=======
            Kernel32.SYSTEMTIME sys = new Kernel32.SYSTEMTIME
>>>>>>> 922e4100
            {
                wYear = (short)time.Year,
                wMonth = (short)time.Month,
                wDayOfWeek = (short)time.DayOfWeek,
                wDay = (short)time.Day,
                wHour = (short)time.Hour,
                wMinute = (short)time.Minute,
                wSecond = (short)time.Second,
                wMilliseconds = 0
            };
            return sys;
        }

        /// <summary>
        ///  Takes a SYSTEMTIME struct and returns a DateTime value
        ///  Note: 1 second granularity.
        /// </summary>
        internal static DateTime SysTimeToDateTime(Kernel32.SYSTEMTIME s)
        {
            return new DateTime(s.wYear, s.wMonth, s.wDay, s.wHour, s.wMinute, s.wSecond);
        }

        private sealed class EnumChildren
        {
            public IntPtr hwndFound = IntPtr.Zero;

            public bool enumChildren(IntPtr hwnd, IntPtr lparam)
            {
                hwndFound = hwnd;
                return true;
            }
        }

        [ComVisible(true)]
        public class DateTimePickerAccessibleObject : ControlAccessibleObject
        {
            public DateTimePickerAccessibleObject(DateTimePicker owner) : base(owner)
            {
            }

            public override string KeyboardShortcut
            {
                get
                {
                    // APP COMPAT. When computing DateTimePickerAccessibleObject::get_KeyboardShorcut the previous label
                    // takes precedence over DTP::Text.
                    // This code was copied from the Everett sources.
                    Label previousLabel = PreviousLabel;

                    if (previousLabel != null)
                    {
                        char previousLabelMnemonic = WindowsFormsUtils.GetMnemonic(previousLabel.Text, false /*convertToUpperCase*/);
                        if (previousLabelMnemonic != (char)0)
                        {
                            return "Alt+" + previousLabelMnemonic;
                        }
                    }

                    string baseShortcut = base.KeyboardShortcut;

                    if ((baseShortcut == null || baseShortcut.Length == 0))
                    {
                        char ownerTextMnemonic = WindowsFormsUtils.GetMnemonic(Owner.Text, false /*convertToUpperCase*/);
                        if (ownerTextMnemonic != (char)0)
                        {
                            return "Alt+" + ownerTextMnemonic;
                        }
                    }

                    return baseShortcut;
                }
            }

            public override string Value
            {
                get
                {
                    string baseValue = base.Value;
                    if (baseValue == null || baseValue.Length == 0)
                    {
                        return Owner.Text;
                    }
                    return baseValue;
                }
            }

            public override AccessibleStates State
            {
                get
                {
                    AccessibleStates state = base.State;

                    if (((DateTimePicker)Owner).ShowCheckBox &&
                       ((DateTimePicker)Owner).Checked)
                    {
                        state |= AccessibleStates.Checked;
                    }

                    return state;
                }
            }

            public override AccessibleRole Role
            {
                get
                {
                    AccessibleRole role = Owner.AccessibleRole;
                    if (role != AccessibleRole.Default)
                    {
                        return role;
                    }

                    return AccessibleRole.ComboBox;
                }
            }

            internal override bool IsIAccessibleExSupported() => true;

            internal override object GetPropertyValue(UiaCore.UIA propertyID)
            {
                switch (propertyID)
                {
                    case UiaCore.UIA.IsTogglePatternAvailablePropertyId:
                        return IsPatternSupported(UiaCore.UIA.TogglePatternId);
                    case UiaCore.UIA.LocalizedControlTypePropertyId:
                        return DateTimePickerLocalizedControlTypeString;
                    default:
                        return base.GetPropertyValue(propertyID);
                }
            }

            internal override bool IsPatternSupported(UiaCore.UIA patternId)
            {
                if (patternId == UiaCore.UIA.TogglePatternId && ((DateTimePicker)Owner).ShowCheckBox)
                {
                    return true;
                }

                return base.IsPatternSupported(patternId);
            }

            #region Toggle Pattern

            internal override UiaCore.ToggleState ToggleState
            {
                get
                {
                    return ((DateTimePicker)Owner).Checked ?
                        UiaCore.ToggleState.On :
                        UiaCore.ToggleState.Off;
                }
            }

            internal override void Toggle()
            {
                ((DateTimePicker)Owner).Checked = !((DateTimePicker)Owner).Checked;
            }

            #endregion
        }
    }
}
<|MERGE_RESOLUTION|>--- conflicted
+++ resolved
@@ -1,4 +1,4 @@
-﻿// Licensed to the .NET Foundation under one or more agreements.
+// Licensed to the .NET Foundation under one or more agreements.
 // The .NET Foundation licenses this file to you under the MIT license.
 // See the LICENSE file in the project root for more information.
 
@@ -408,15 +408,9 @@
                 // the information from win32 DateTimePicker is reliable only when ShowCheckBoxes is True
                 if (ShowCheckBox && IsHandleCreated)
                 {
-<<<<<<< HEAD
                     var sys = new Kernel32.SYSTEMTIME();
                     ComCtl32.GDT gdt = (ComCtl32.GDT)User32.SendMessageW(this, User32.WindowMessage.DTM_GETSYSTEMTIME, IntPtr.Zero, ref sys);
                     return gdt == ComCtl32.GDT.VALID;
-=======
-                    Kernel32.SYSTEMTIME sys = new Kernel32.SYSTEMTIME();
-                    int gdt = (int)UnsafeNativeMethods.SendMessage(new HandleRef(this, Handle), NativeMethods.DTM_GETSYSTEMTIME, 0, ref sys);
-                    return gdt == NativeMethods.GDT_VALID;
->>>>>>> 922e4100
                 }
                 else
                 {
@@ -432,23 +426,12 @@
                     {
                         if (value)
                         {
-<<<<<<< HEAD
                             Kernel32.SYSTEMTIME sys = DateTimePicker.DateTimeToSysTime(Value);
                             User32.SendMessageW(this, User32.WindowMessage.DTM_SETSYSTEMTIME, (IntPtr)ComCtl32.GDT.VALID, ref sys);
                         }
                         else
                         {
                             User32.SendMessageW(this, User32.WindowMessage.DTM_SETSYSTEMTIME, (IntPtr)ComCtl32.GDT.NONE, IntPtr.Zero);
-=======
-                            int gdt = NativeMethods.GDT_VALID;
-                            Kernel32.SYSTEMTIME sys = DateTimePicker.DateTimeToSysTime(Value);
-                            UnsafeNativeMethods.SendMessage(new HandleRef(this, Handle), NativeMethods.DTM_SETSYSTEMTIME, gdt, ref sys);
-                        }
-                        else
-                        {
-                            int gdt = NativeMethods.GDT_NONE;
-                            UnsafeNativeMethods.SendMessage(new HandleRef(this, Handle), NativeMethods.DTM_SETSYSTEMTIME, gdt, IntPtr.Zero);
->>>>>>> 922e4100
                         }
                     }
                     // this.validTime is used when the DateTimePicker receives date time change notification
@@ -1063,19 +1046,9 @@
 
                     if (IsHandleCreated)
                     {
-<<<<<<< HEAD
                         // Make sure any changes to this code get propagated to createHandle
                         Kernel32.SYSTEMTIME sys = DateTimePicker.DateTimeToSysTime(value);
                         User32.SendMessageW(this, User32.WindowMessage.DTM_SETSYSTEMTIME, (IntPtr)ComCtl32.GDT.VALID, ref sys);
-=======
-                        /*
-                        * Make sure any changes to this code
-                        * get propagated to createHandle
-                        */
-                        int gdt = NativeMethods.GDT_VALID;
-                        Kernel32.SYSTEMTIME sys = DateTimePicker.DateTimeToSysTime(value);
-                        UnsafeNativeMethods.SendMessage(new HandleRef(this, Handle), NativeMethods.DTM_SETSYSTEMTIME, gdt, ref sys);
->>>>>>> 922e4100
                     }
 
                     if (valueChanged)
@@ -1166,7 +1139,6 @@
 
             if (userHasSetValue && validTime)
             {
-<<<<<<< HEAD
                 // Make sure any changes to this code get propagated to setValue
                 Kernel32.SYSTEMTIME sys = DateTimePicker.DateTimeToSysTime(Value);
                 User32.SendMessageW(this, User32.WindowMessage.DTM_SETSYSTEMTIME, (IntPtr)ComCtl32.GDT.VALID, ref sys);
@@ -1174,20 +1146,6 @@
             else if (!validTime)
             {
                 User32.SendMessageW(this, User32.WindowMessage.DTM_SETSYSTEMTIME, (IntPtr)ComCtl32.GDT.NONE, IntPtr.Zero);
-=======
-                /*
-                * Make sure any changes to this code
-                * get propagated to setValue
-                */
-                int gdt = NativeMethods.GDT_VALID;
-                Kernel32.SYSTEMTIME sys = DateTimePicker.DateTimeToSysTime(Value);
-                UnsafeNativeMethods.SendMessage(new HandleRef(this, Handle), NativeMethods.DTM_SETSYSTEMTIME, gdt, ref sys);
-            }
-            else if (!validTime)
-            {
-                int gdt = NativeMethods.GDT_NONE;
-                UnsafeNativeMethods.SendMessage(new HandleRef(this, Handle), NativeMethods.DTM_SETSYSTEMTIME, gdt, IntPtr.Zero);
->>>>>>> 922e4100
             }
 
             if (format == DateTimePickerFormat.Custom)
@@ -1414,14 +1372,8 @@
             // Update the text displayed in the DateTimePicker
             if (IsHandleCreated)
             {
-<<<<<<< HEAD
                 Kernel32.SYSTEMTIME sys = DateTimePicker.DateTimeToSysTime(value);
                 User32.SendMessageW(this, User32.WindowMessage.DTM_SETSYSTEMTIME, (IntPtr)ComCtl32.GDT.VALID, ref sys);
-=======
-                int gdt = NativeMethods.GDT_VALID;
-                Kernel32.SYSTEMTIME sys = DateTimePicker.DateTimeToSysTime(value);
-                UnsafeNativeMethods.SendMessage(new HandleRef(this, Handle), NativeMethods.DTM_SETSYSTEMTIME, gdt, ref sys);
->>>>>>> 922e4100
             }
 
             // Updating Checked to false will set the control to "no date",
@@ -1484,11 +1436,7 @@
                 var sa = new NativeMethods.SYSTEMTIMEARRAY();
 
                 flags |= NativeMethods.GDTR_MIN | NativeMethods.GDTR_MAX;
-<<<<<<< HEAD
-                Kernel32.SYSTEMTIME sys = DateTimePicker.DateTimeToSysTime(min);
-=======
                 Kernel32.SYSTEMTIME sys = DateTimeToSysTime(min);
->>>>>>> 922e4100
                 sa.wYear1 = sys.wYear;
                 sa.wMonth1 = sys.wMonth;
                 sa.wDayOfWeek1 = sys.wDayOfWeek;
@@ -1785,11 +1733,7 @@
         /// </summary>
         internal static Kernel32.SYSTEMTIME DateTimeToSysTime(DateTime time)
         {
-<<<<<<< HEAD
             var sys = new Kernel32.SYSTEMTIME
-=======
-            Kernel32.SYSTEMTIME sys = new Kernel32.SYSTEMTIME
->>>>>>> 922e4100
             {
                 wYear = (short)time.Year,
                 wMonth = (short)time.Month,
